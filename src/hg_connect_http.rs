/* This Source Code Form is subject to the terms of the Mozilla Public
 * License, v. 2.0. If a copy of the MPL was not distributed with this
 * file, You can obtain one at http://mozilla.org/MPL/2.0/. */

use std::borrow::ToOwned;
<<<<<<< HEAD
=======
use std::cmp;
use std::convert::AsRef;
>>>>>>> 230cce33
use std::ffi::{c_void, CStr, CString, OsStr};
use std::fs::File;
use std::io::{self, copy, stderr, Cursor, Read, Seek, SeekFrom, Write};
use std::os::raw::{c_char, c_int, c_long};
use std::path::{Path, PathBuf};
use std::str::FromStr;
use std::sync::mpsc::{channel, Receiver, Sender};
use std::sync::Arc;
use std::thread::{self, JoinHandle};
use std::{cmp, mem, ptr};

use bstr::{BStr, ByteSlice};
use byteorder::ReadBytesExt;
use bzip2::read::BzDecoder;
use cstr::cstr;
use curl_sys::{
    curl_easy_getinfo, curl_easy_setopt, curl_slist_append, curl_slist_free_all, CURL,
    CURLINFO_CONTENT_TYPE, CURLINFO_EFFECTIVE_URL, CURLINFO_REDIRECT_COUNT, CURLINFO_RESPONSE_CODE,
    CURLOPT_ACCEPT_ENCODING, CURLOPT_CAINFO, CURLOPT_FAILONERROR, CURLOPT_FILE,
    CURLOPT_FOLLOWLOCATION, CURLOPT_HTTPGET, CURLOPT_HTTPHEADER, CURLOPT_NOBODY, CURLOPT_POST,
    CURLOPT_POSTFIELDSIZE_LARGE, CURLOPT_READDATA, CURLOPT_READFUNCTION, CURLOPT_URL,
    CURLOPT_USERAGENT, CURLOPT_WRITEFUNCTION,
};
use either::Either;
use flate2::read::ZlibDecoder;
use itertools::Itertools;
use once_cell::sync::Lazy;
use url::{form_urlencoded, Url};
use zstd::stream::read::Decoder as ZstdDecoder;

use self::git_http_state::{GitHttpStateToken, GIT_HTTP_STATE};
use crate::hg_bundle::BundleConnection;
use crate::hg_connect::{
    args, HgArgs, HgCapabilities, HgConnectionBase, HgRepo, HgWireConnection, HgWired, OneHgArg,
    UnbundleResponse,
};
use crate::libgit::{
    credential_fill, curl_errorstr, die, get_active_slot, http_auth, http_follow_config,
    run_one_slot, slot_results, ssl_cainfo, HTTP_OK, HTTP_REAUTH,
};
use crate::util::{ImmutBString, OsStrExt, PrefixWriter, ReadExt, SliceExt, ToBoxed};

mod git_http_state {
    use std::ffi::CString;
    use std::ptr;
    use std::sync::Mutex;

    use url::Url;

    use crate::libgit::{http_cleanup, http_init};

    pub struct GitHttpState {
        url: Option<Url>,
        taken: bool,
    }

    pub struct GitHttpStateToken(());

    impl GitHttpState {
        const fn new() -> Self {
            GitHttpState {
                url: None,
                taken: false,
            }
        }

        pub fn take(&mut self, url: &Url) -> GitHttpStateToken {
            assert!(!self.taken);
            let mut normalized_url = url.clone();
            let _ = normalized_url.set_password(None);
            normalized_url.set_query(None);
            normalized_url.set_fragment(None);
            match &self.url {
                Some(url) if url == &normalized_url => {}
                _ => {
                    let c_url = CString::new(normalized_url.to_string()).unwrap();
                    unsafe {
                        if self.url.is_some() {
                            http_cleanup();
                        }
                        http_init(ptr::null_mut(), c_url.as_ptr(), 0);
                    }
                    self.url = Some(normalized_url);
                }
            }
            self.taken = true;
            GitHttpStateToken(())
        }

        pub fn clean(&mut self) {
            assert!(!self.taken);
            if self.url.take().is_some() {
                unsafe {
                    http_cleanup();
                }
            }
        }
    }

    pub static GIT_HTTP_STATE: Mutex<GitHttpState> = Mutex::new(GitHttpState::new());

    impl Drop for GitHttpStateToken {
        fn drop(&mut self) {
            let mut state = GIT_HTTP_STATE.lock().unwrap();
            assert!(state.taken);
            state.taken = false;
        }
    }
}
pub struct HgHttpConnection {
    capabilities: HgCapabilities,
    url: Url,
}

/* The Mercurial HTTP protocol uses HTTP requests for each individual command.
 * The command name is passed as "cmd" query parameter.
 * The command arguments can be passed in several different ways, but for now,
 * only the following is supported:
 * - each argument is passed as a query parameter.
 *
 * The command results are simply the corresponding HTTP responses.
 */

/// A `Read` that knows its exact length and can seek to its beginning.
trait ExactSizeReadRewind: Read {
    fn len(&self) -> io::Result<u64>;

    fn rewind(&mut self) -> io::Result<()>;
}

impl ExactSizeReadRewind for File {
    fn len(&self) -> io::Result<u64> {
        self.metadata().map(|m| m.len())
    }

    fn rewind(&mut self) -> io::Result<()> {
        self.seek(SeekFrom::Start(0)).map(|_| ())
    }
}

impl<T: AsRef<[u8]>> ExactSizeReadRewind for Cursor<T> {
    fn len(&self) -> io::Result<u64> {
        Ok(self.get_ref().as_ref().len().try_into().unwrap())
    }

    fn rewind(&mut self) -> io::Result<()> {
        self.set_position(0);
        Ok(())
    }
}

enum Body {
    None,
    Simple(Box<dyn ExactSizeReadRewind + Send>),
    Chained(
        std::io::Chain<Box<dyn ExactSizeReadRewind + Send>, Box<dyn ExactSizeReadRewind + Send>>,
    ),
}

impl Body {
    fn new() -> Body {
        Body::None
    }

    fn is_some(&self) -> bool {
        !matches!(self, Body::None)
    }

    fn add(&mut self, r: impl ExactSizeReadRewind + Send + 'static) {
        let current = mem::replace(self, Body::None);
        *self = match current {
            Body::None => Body::Simple(Box::new(r)),
            Body::Simple(first) => Body::Chained(first.chain(Box::new(r))),
            Body::Chained(_) => Body::Chained(
                (Box::new(current) as Box<dyn ExactSizeReadRewind + Send>).chain(Box::new(r)),
            ),
        }
    }
}

impl Read for Body {
    fn read(&mut self, buf: &mut [u8]) -> io::Result<usize> {
        match self {
            Body::None => Ok(0),
            Body::Simple(first) => first.read(buf),
            Body::Chained(chained) => chained.read(buf),
        }
    }
}

impl ExactSizeReadRewind for Body {
    fn len(&self) -> io::Result<u64> {
        match self {
            Body::None => Ok(0),
            Body::Simple(first) => first.len(),
            Body::Chained(chained) => {
                let (first, second) = chained.get_ref();
                Ok(first.len()? + second.len()?)
            }
        }
    }

    fn rewind(&mut self) -> io::Result<()> {
        match self {
            Body::None => Ok(()),
            Body::Simple(first) => first.rewind(),
            Body::Chained(_) => {
                let current = mem::replace(self, Body::None);
                if let Body::Chained(chained) = current {
                    let (mut first, mut second) = chained.into_inner();
                    first.rewind()?;
                    second.rewind()?;
                    *self = Body::Chained(first.chain(second));
                }
                Ok(())
            }
        }
    }
}

#[test]
fn test_exactsize_read_rewind_body() {
    let a = "abcd";
    let b = "efg";
    let c = "hijklm";

    let mut body1 = Body::new();
    body1.add(Cursor::new(&a[..]));

    assert_eq!(body1.len().unwrap(), 4);
    assert_eq!(&body1.read_all_to_string().unwrap()[..], "abcd");
    body1.rewind().unwrap();
    assert_eq!(&body1.read_all_to_string().unwrap()[..], "abcd");

    let mut body2 = Body::new();
    body2.add(Cursor::new(&a[..]));
    body2.add(Cursor::new(&b[..]));

    assert_eq!(body2.len().unwrap(), 7);
    assert_eq!(&body2.read_all_to_string().unwrap()[..], "abcdefg");
    body2.rewind().unwrap();
    assert_eq!(&body2.read_all_to_string().unwrap()[..], "abcdefg");

    let mut body3 = Body::new();
    body3.add(Cursor::new(&a[..]));
    body3.add(Cursor::new(&b[..]));
    body3.add(Cursor::new(&c[..]));

    assert_eq!(body3.len().unwrap(), 13);
    assert_eq!(&body3.read_all_to_string().unwrap()[..], "abcdefghijklm");
    body3.rewind().unwrap();
    assert_eq!(&body3.read_all_to_string().unwrap()[..], "abcdefghijklm");
}

pub struct HttpRequest {
    url: Url,
    headers: Vec<(String, String)>,
    body: Body,
    follow_redirects: bool,
    token: Arc<GitHttpStateToken>,
}

#[derive(Debug)]
struct HttpResponseInfo {
    http_status: usize,
    redirected_to: Option<Url>,
    content_type: Option<String>,
}

#[derive(Derivative)]
#[derivative(Debug)]
pub struct HttpResponse {
    info: HttpResponseInfo,
    thread: Option<JoinHandle<Result<(), (c_int, HttpRequest)>>>,
    cursor: Cursor<ImmutBString>,
    receiver: Option<Receiver<HttpRequestChannelData>>,
    #[allow(dead_code)]
    #[derivative(Debug = "ignore")]
    token: Arc<GitHttpStateToken>,
}

type HttpRequestChannelData = Either<HttpResponseInfo, ImmutBString>;

struct HttpThreadData {
    sender: Sender<HttpRequestChannelData>,
    curl: *mut CURL,
    first: bool,
}

impl HttpRequest {
    pub fn new(url: Url) -> Self {
        let token = GIT_HTTP_STATE.lock().unwrap().take(&url);
        HttpRequest {
            url,
            headers: Vec::new(),
            body: Body::new(),
            follow_redirects: false,
            token: Arc::new(token),
        }
    }

    pub fn follow_redirects(&mut self, enable: bool) {
        self.follow_redirects = enable;
    }

    fn header(&mut self, name: &str, value: &str) {
        self.headers.push((name.to_string(), value.to_string()));
    }

    fn post_data(&mut self, data: impl ExactSizeReadRewind + Send + 'static) {
        self.body.add(data);
    }

    #[allow(clippy::result_large_err)]
    fn execute_once(mut self) -> Result<HttpResponse, (c_int, Self)> {
        let (sender, receiver) = channel::<HttpRequestChannelData>();
        let token = self.token.clone();
        let thread = thread::Builder::new()
            .name("HTTP".into())
            .spawn(move || unsafe {
                let url = CString::new(self.url.to_string()).unwrap();
                let slot = get_active_slot().as_mut().unwrap();
                curl_easy_setopt(slot.curl, CURLOPT_URL, url.as_ptr());
                curl_easy_setopt(slot.curl, CURLOPT_FAILONERROR, 0);
                curl_easy_setopt(slot.curl, CURLOPT_NOBODY, 0);
                /* Strictly speaking, this is not necessary, but bitbucket does
                 * user-agent sniffing, and git's user-agent gets 404 on mercurial
                 * urls. */
                curl_easy_setopt(
                    slot.curl,
                    CURLOPT_USERAGENT,
                    cstr!("mercurial/proto-1.0").as_ptr(),
                );
                let mut data = HttpThreadData {
                    sender,
                    curl: slot.curl,
                    first: true,
                };
                curl_easy_setopt(slot.curl, CURLOPT_FILE, &mut data);
                curl_easy_setopt(
                    slot.curl,
                    CURLOPT_WRITEFUNCTION,
                    http_request_execute as *const c_void,
                );
                let mut headers = ptr::null_mut();
                if self.body.is_some() {
                    curl_easy_setopt(slot.curl, CURLOPT_POST, 1);
                    curl_easy_setopt(
                        slot.curl,
                        CURLOPT_POSTFIELDSIZE_LARGE,
                        self.body.len().unwrap(),
                    );
                    /* Ensure we have no state from a previous attempt that failed because
                     * of authentication (401). */
                    self.body.rewind().unwrap();
                    curl_easy_setopt(slot.curl, CURLOPT_READDATA, &mut self.body);
                    curl_easy_setopt(
                        slot.curl,
                        CURLOPT_READFUNCTION,
                        read_from_read::<Body> as *const c_void,
                    );
                    curl_easy_setopt(slot.curl, CURLOPT_FOLLOWLOCATION, 0);
                    headers = curl_slist_append(headers, cstr!("Expect:").as_ptr());
                } else {
                    if self.follow_redirects {
                        curl_easy_setopt(slot.curl, CURLOPT_FOLLOWLOCATION, 1);
                    }
                    curl_easy_setopt(slot.curl, CURLOPT_HTTPGET, 1);
                }
                for (name, value) in self.headers.iter() {
                    let header_line = CString::new(format!("{}: {}", name, value)).unwrap();
                    headers = curl_slist_append(headers, header_line.as_ptr());
                }
                curl_easy_setopt(slot.curl, CURLOPT_HTTPHEADER, headers);
                curl_easy_setopt(slot.curl, CURLOPT_ACCEPT_ENCODING, b"\0");

                // On old versions of Git for Windows, http.sslcainfo is set
                // and usefully points to the CA certs file, but on recent
                // versions, it is not set and the path is derived from the
                // exec path in the curl dll, but we don't use it, so do that
                // ourselves.
                // See https://github.com/git-for-windows/MINGW-packages/commit/2e8f4580eb4d
                if ssl_cainfo.is_null() && cfg!(windows) {
                    static CA_INFO_PATH: Lazy<PathBuf> = Lazy::new(|| {
                        let base_path = Path::new(
                            &std::env::var_os("GIT_EXEC_PATH")
                                .filter(|p| !p.is_empty())
                                .unwrap_or_else(|| {
                                    let output = std::process::Command::new("git")
                                        .arg("--exec-path")
                                        .stderr(std::process::Stdio::null())
                                        .output()
                                        .unwrap();
                                    assert!(output.status.success());
                                    OsStr::from_bytes(&output.stdout).into()
                                }),
                        )
                        .parent()
                        .unwrap()
                        .parent()
                        .unwrap()
                        .to_path_buf();

                        let bundle_path =
                            |base: &Path| base.join("ssl").join("certs").join("ca-bundle.crt");

                        let path = bundle_path(&base_path);
                        if path.exists() {
                            path
                        } else {
                            bundle_path(&base_path.join("etc"))
                        }
                    });

                    let ca_info_path = CString::new(CA_INFO_PATH.as_os_str().as_bytes()).unwrap();
                    curl_easy_setopt(slot.curl, CURLOPT_CAINFO, ca_info_path.as_ptr());
                }
                let mut results = slot_results::new();
                let result = run_one_slot(slot, &mut results);
                curl_slist_free_all(headers);
                http_send_info(&mut data);
                if result == HTTP_OK {
                    Ok(())
                } else {
                    Err((result, self))
                }
            })
            .unwrap();

        match receiver.recv() {
            Ok(Either::Left(info)) if info.http_status >= 100 && info.http_status < 300 => {
                Ok(HttpResponse {
                    info,
                    thread: Some(thread),
                    cursor: Cursor::new(b"".to_boxed()),
                    receiver: Some(receiver),
                    token,
                })
            }
            Ok(Either::Right(_)) => unreachable!(),
            _ => {
                while receiver.recv().is_ok() {}
                drop(receiver);
                thread.join().unwrap()?;
                unreachable!();
            }
        }
    }

    pub fn execute(self) -> Result<HttpResponse, String> {
        self.execute_once()
            .or_else(|(result, this)| {
                if result == HTTP_REAUTH {
                    unsafe { credential_fill(&mut http_auth) };
                    this.execute_once()
                } else {
                    Err((result, this))
                }
            })
            .map_err(|(_, mut this)| unsafe {
                this.url.set_query(None);
                format!(
                    "unable to access '{}': {}",
                    this.url,
                    CStr::from_ptr(curl_errorstr.as_ptr()).to_bytes().as_bstr()
                )
            })
    }
}

impl Read for HttpResponse {
    fn read(&mut self, buf: &mut [u8]) -> io::Result<usize> {
        let n = self.cursor.read(buf)?;
        if n == 0 && self.receiver.is_some() {
            match self.receiver.as_ref().unwrap().recv() {
                Ok(Either::Right(mut data)) => {
                    self.cursor.set_position(0);
                    mem::swap(self.cursor.get_mut(), &mut data);
                    self.cursor.read(buf)
                }
                Err(_) => {
                    drop(self.receiver.take());
                    if let Some(thread) = self.thread.take() {
                        thread.join().unwrap().map_err(|_| {
                            io::Error::new(
                                io::ErrorKind::Other,
                                unsafe { CStr::from_ptr(curl_errorstr.as_ptr()) }.to_string_lossy(),
                            )
                        })?;
                    }
                    Ok(0)
                }
                _ => unreachable!(),
            }
        } else {
            Ok(n)
        }
    }
}

impl Drop for HttpResponse {
    fn drop(&mut self) {
        drop(self.receiver.take());
        if let Some(thread) = self.thread.take() {
            let _result = thread.join().unwrap();
        }
    }
}

impl HttpResponse {
    fn content_type(&self) -> Option<&str> {
        self.info.content_type.as_ref().map(|s| &s[..])
    }

    fn redirected_to(&self) -> Option<&Url> {
        self.info.redirected_to.as_ref()
    }
}

fn http_send_info(data: &mut HttpThreadData) {
    if data.first {
        unsafe {
            data.first = false;
            let mut http_status: c_long = 0;
            curl_easy_getinfo(data.curl, CURLINFO_RESPONSE_CODE, &mut http_status);
            let redirected_to = {
                let mut redirects: c_long = 0;
                curl_easy_getinfo(data.curl, CURLINFO_REDIRECT_COUNT, &mut redirects);

                if redirects > 0 {
                    let mut effective_url: *const c_char = ptr::null();
                    curl_easy_getinfo(data.curl, CURLINFO_EFFECTIVE_URL, &mut effective_url);
                    Some(
                        Url::parse(
                            CStr::from_ptr(effective_url.as_ref().unwrap())
                                .to_str()
                                .unwrap(),
                        )
                        .unwrap(),
                    )
                } else {
                    None
                }
            };
            let content_type = {
                let mut content_type: *const c_char = ptr::null();
                if curl_easy_getinfo(data.curl, CURLINFO_CONTENT_TYPE, &mut content_type) == 0
                    && !content_type.is_null()
                {
                    CStr::from_ptr(content_type)
                        .to_str()
                        .ok()
                        .map(ToOwned::to_owned)
                } else {
                    None
                }
            };
            data.sender
                .send(Either::Left(HttpResponseInfo {
                    http_status: http_status as usize,
                    redirected_to,
                    content_type,
                }))
                .unwrap();
        }
    }
}

unsafe extern "C" fn http_request_execute(
    ptr: *const c_char,
    size: usize,
    nmemb: usize,
    data: *mut c_void,
) -> usize {
    let data = (data as *mut HttpThreadData).as_mut().unwrap();
    http_send_info(data);
    let buf = std::slice::from_raw_parts(ptr as *const u8, size.checked_mul(nmemb).unwrap());
    if data.sender.send(Either::Right(buf.to_boxed())).is_err() {
        return 0;
    }
    nmemb
}

impl HgHttpConnection {
    fn start_command_request(&mut self, command: &str, args: HgArgs) -> HttpRequest {
        let args = Iterator::chain(
            args.args.iter(),
            args.extra_args.as_ref().unwrap_or(&&[][..]).iter(),
        )
        .map(|OneHgArg { name, value }| (name, value))
        .collect_vec();

        let httpheader = self
            .get_capability(b"httpheader")
            .and_then(|c| c.to_str().ok())
            .and_then(|s| usize::from_str(s).ok())
            .unwrap_or(0);

        let httppostargs = self.get_capability(b"httppostargs").is_some();

        let mut command_url = self.url.clone();
        let mut query_pairs = command_url.query_pairs_mut();
        query_pairs.append_pair("cmd", command);
        let mut headers = Vec::new();
        let mut body = None;

        if !args.is_empty() && (httppostargs || httpheader > 0) {
            let mut encoder = form_urlencoded::Serializer::new(String::new());
            for (name, value) in args.iter() {
                encoder.append_pair(name, value);
            }
            let args = encoder.finish();
            if httppostargs {
                headers.push(("X-HgArgs-Post".to_string(), args.len().to_string()));
                body = Some(args);
            } else {
                let mut args = &args[..];
                let mut num = 1;
                while !args.is_empty() {
                    let header_name = format!("X-HgArg-{}", num);
                    num += 1;
                    let (chunk, remainder) = args.split_at(cmp::min(
                        args.len(),
                        httpheader - header_name.len() - ": ".len(),
                    ));
                    headers.push((header_name, chunk.to_string()));
                    args = remainder;
                }
            }
        } else {
            for (name, value) in args.iter() {
                query_pairs.append_pair(name, value);
            }
        }
        drop(query_pairs);

        let mut request = HttpRequest::new(command_url);
        if unsafe { http_follow_config } == http_follow_config::HTTP_FOLLOW_ALWAYS {
            request.follow_redirects(true);
        }

        request.header("Accept", "application/mercurial-0.1");
        for (name, value) in headers {
            request.header(&name, &value);
        }
        if let Some(body) = body {
            request.post_data(Cursor::new(body));
        }
        request
    }

    fn handle_redirect(&mut self, http_resp: &HttpResponse) {
        if let Some(url) = http_resp.redirected_to() {
            let mut new_url = url.clone();
            new_url.set_query(None);
            eprintln!("warning: redirecting to {}", new_url.as_str());
            self.url = new_url;
        }
    }
}

impl HgWireConnection for HgHttpConnection {
    fn simple_command(&mut self, command: &str, args: HgArgs) -> ImmutBString {
        let mut http_req = self.start_command_request(command, args);
        if command == "pushkey" {
            http_req.header("Content-Type", "application/mercurial-0.1");
            http_req.post_data(Cursor::new(Vec::<u8>::new()));
        }
        let mut http_resp = http_req.execute().unwrap();
        self.handle_redirect(&http_resp);
        http_resp.read_all().unwrap()
    }

    /* The changegroup, changegroupsubset and getbundle commands return a raw
     *  * zlib stream when called over HTTP. */
    fn changegroup_command<'a>(
        &'a mut self,
        command: &str,
        args: HgArgs,
    ) -> Result<Box<dyn Read + 'a>, ImmutBString> {
        let mut http_req = self.start_command_request(command, args);
        if let Some(media_type) = self
            .get_capability(b"httpmediatype")
            .and_then(|c| c.to_str().ok())
        {
            if media_type.split(',').any(|t| t == "0.2tx") {
                //TODO: Allow to disable individual features via configuration.
                //TODO: Only send compression types the server reported supporting.
                //TODO: Tests!
                http_req.header("X-HgProto-1", "0.1 0.2 comp=zstd,zlib,none,bzip2");
            }
        }
        let mut http_resp = http_req.execute().unwrap();
        self.handle_redirect(&http_resp);

        match http_resp.content_type() {
            Some("application/mercurial-0.1") => Ok(Box::new(ZlibDecoder::new(http_resp))),
            Some("application/mercurial-0.2") => {
                let comp_len = http_resp.read_u8().unwrap() as u64;
                let comp = (&mut http_resp).take(comp_len).read_all().unwrap();
                let reader: Box<dyn Read> = match &comp[..] {
                    b"zstd" => Box::new(ZstdDecoder::new(http_resp).unwrap()),
                    b"zlib" => Box::new(ZlibDecoder::new(http_resp)),
                    b"none" => Box::new(http_resp),
                    b"bzip2" => Box::new(BzDecoder::new(http_resp)),
                    comp => die!(
                        "Server responded with unknown compression {}",
                        String::from_utf8_lossy(comp)
                    ),
                };
                Ok(reader)
            }
            Some("application/hg-error") => Err(http_resp.read_all().unwrap()),
            _ => unimplemented!(),
        }
    }

    fn push_command(&mut self, input: File, command: &str, args: HgArgs) -> UnbundleResponse {
        let mut http_req = self.start_command_request(command, args);
        http_req.post_data(input);
        http_req.header("Content-Type", "application/mercurial-0.1");
        let mut http_resp = http_req.execute().unwrap();
        self.handle_redirect(&http_resp);
        let header = (&mut http_resp).take(4).read_all().unwrap();
        if &*header == b"HG20" {
            UnbundleResponse::Bundlev2(Box::new(Cursor::new(header).chain(http_resp)))
        } else {
            let stderr = stderr();
            let mut buf = header.to_vec();
            http_resp.read_to_end(&mut buf).unwrap();
            match buf.splitn_exact(b'\n') {
                Some([stdout_, stderr_]) => {
                    let mut writer = PrefixWriter::new("remote: ", stderr.lock());
                    writer.write_all(stderr_).unwrap();
                    UnbundleResponse::Raw(stdout_.to_boxed())
                }
                //TODO: better eror handling.
                _ => panic!("Bad output from server"),
            }
        }
    }
}

impl HgConnectionBase for HgHttpConnection {
    fn get_url(&self) -> Option<&Url> {
        Some(&self.url)
    }

    fn get_capability(&self, name: &[u8]) -> Option<&BStr> {
        self.capabilities.get_capability(name)
    }
}

impl Drop for HgHttpConnection {
    fn drop(&mut self) {
        GIT_HTTP_STATE.lock().unwrap().clean();
    }
}

pub struct HttpConnectionHoldingReader<R: Read> {
    reader: R,
    // Not used, but needed to guarantee http_cleanup doesn't happen before
    // HttpResponse is dropped.
    #[allow(unused)]
    conn: HgHttpConnection,
}

impl<R: Read> Read for HttpConnectionHoldingReader<R> {
    fn read(&mut self, buf: &mut [u8]) -> io::Result<usize> {
        self.reader.read(buf)
    }
}

unsafe extern "C" fn read_from_read<R: Read>(
    ptr: *mut c_char,
    size: usize,
    nmemb: usize,
    data: *const c_void,
) -> usize {
    let read = (data as *mut R).as_mut().unwrap();
    let buf = std::slice::from_raw_parts_mut(ptr as *mut u8, size.checked_mul(nmemb).unwrap());
    read.read(buf).unwrap()
}

#[allow(clippy::unnecessary_wraps)]
pub fn get_http_connection(url: &Url) -> Option<Box<dyn HgRepo>> {
    let mut conn = HgHttpConnection {
        capabilities: HgCapabilities::default(),
        url: url.clone(),
    };

    /* The first request we send is a "capabilities" request. This sends to
     * the repo url with a query string "?cmd=capabilities". If the remote
     * url is not actually a repo, but a bundle, the content will start with
     * 'HG10' or 'HG20', which is not something that would appear as the first
     * four characters for the "capabilities" answer. In that case, we output
     * the stream to stdout.
     * (Note this assumes HTTP servers serving bundles don't care about query
     * strings)
     * Ideally, it would be good to pause the curl request, return a
     * hg_connection, and give control back to the caller, but git's http.c
     * doesn't allow pauses.
     */
    let mut http_req = conn.start_command_request("capabilities", args!());
    if unsafe { http_follow_config } == http_follow_config::HTTP_FOLLOW_INITIAL {
        http_req.follow_redirects(true);
    }
    let mut http_resp = http_req.execute().unwrap();
    conn.handle_redirect(&http_resp);
    let header = (&mut http_resp).take(4).read_all().unwrap();
    match &*header {
        b"HG10" | b"HG20" => Some(Box::new(BundleConnection::new(
            HttpConnectionHoldingReader {
                reader: Cursor::new(header).chain(http_resp),
                conn,
            },
        ))),

        _ => {
            let mut caps = Vec::<u8>::new();
            caps.extend_from_slice(&header);
            copy(&mut http_resp, &mut caps).unwrap();
            drop(http_resp);
            mem::swap(&mut conn.capabilities, &mut HgCapabilities::new_from(&caps));
            Some(Box::new(HgWired::new(conn)))
        }
    }
}<|MERGE_RESOLUTION|>--- conflicted
+++ resolved
@@ -3,11 +3,7 @@
  * file, You can obtain one at http://mozilla.org/MPL/2.0/. */
 
 use std::borrow::ToOwned;
-<<<<<<< HEAD
-=======
-use std::cmp;
 use std::convert::AsRef;
->>>>>>> 230cce33
 use std::ffi::{c_void, CStr, CString, OsStr};
 use std::fs::File;
 use std::io::{self, copy, stderr, Cursor, Read, Seek, SeekFrom, Write};

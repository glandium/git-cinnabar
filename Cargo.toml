--- conflicted
+++ resolved
@@ -4,11 +4,7 @@
 
 [package]
 name = "git-cinnabar"
-<<<<<<< HEAD
-version = "0.7.1"
-=======
-version = "0.7.2-a"
->>>>>>> d159f3a0
+version = "0.7.2"
 description = "git remote helper to interact with mercurial repositories"
 authors = ["Mike Hommey <mh@glandium.org>"]
 edition = "2021"

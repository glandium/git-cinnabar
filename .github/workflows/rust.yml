--- conflicted
+++ resolved
@@ -68,19 +68,12 @@
       fail-fast: false
       matrix:
         os: [ubuntu-latest, macos-latest]
-<<<<<<< HEAD
-        toolchain: [1.85.0]
-        include:
-          - os: windows-latest
-            toolchain: 1.85.0-x86_64-pc-windows-gnu
-=======
-        toolchain: [1.85.1, 1.75.0]
+        toolchain: [1.85.1, 1.85.0]
         include:
           - os: windows-latest
             toolchain: 1.85.1-x86_64-pc-windows-gnu
           - os: windows-latest
-            toolchain: 1.75.0-x86_64-pc-windows-gnu
->>>>>>> 21d02dc2
+            toolchain: 1.85.0-x86_64-pc-windows-gnu
     runs-on: ${{ matrix.os }}
     steps:
       - uses: actions/checkout@v4

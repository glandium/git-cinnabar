from __future__ import absolute_import, unicode_literals
import atexit
import hashlib
import logging
import os
import subprocess
from binascii import unhexlify
from types import GeneratorType
from io import BytesIO
from .exceptions import NoHelperAbort, HelperClosedError
from .git import (
    EMPTY_BLOB,
    Git,
    NULL_NODE_ID,
    split_ls_tree,
)
from .hg.changegroup import (
    RawRevChunk01,
    RawRevChunk02,
)
from .util import (
    fsdecode,
    IOLogger,
    lrucache,
    Process,
)
from contextlib import contextmanager


def git_hash(type, data):
    h = hashlib.sha1(b'%s %d\0' % (type, len(data)))
    h.update(data)
    return h.hexdigest().encode('ascii')


def tree_hash(files, full_base, base=b''):
    if base:
        base = base + b'/'
    tree = {}
    for f in files:
        p = f.split(os.sep.encode('ascii'), 1)
        if len(p) == 1:
            tree[p[0]] = None
        else:
            tree.setdefault(p[0], list()).append(p[1])
    content = b''
    for f, subtree in sorted(tree.items()):
        path = os.path.join(full_base, f.decode('ascii'))
        if subtree:
            sha1 = tree_hash(subtree, path, b'%s%s' % (base, f))
            attr = b'40000'
        else:
            sha1 = git_hash(
                b'blob', open(path, 'rb').read().replace(b'\r\n', b'\n'))
            attr = b'100644'
            logging.debug('%s %s %s%s', attr, sha1, base, f)
        content += b'%s %s\0%s' % (attr, f, unhexlify(sha1))
    sha1 = git_hash(b'tree', content)
    logging.debug('040000 %s %s', sha1, base.rstrip(b'/'))
    return sha1


def helper_hash():
    script_path = os.path.join(os.path.dirname(__file__), '..')
    d = os.path.join(script_path, 'helper')
    files = (os.listdir(d) if os.path.exists(d) else ())

    def match(f):
        return (f.endswith(('.h', '.c', '.c.patch', '.rs')) and
                'patched' not in f) or \
            f in ('GIT-VERSION.mk', 'Cargo.toml', 'Cargo.lock', 'MPL-2.0',
                  'helper.mk')
    files = list(f.encode('ascii') for f in files if match(f))

    if b'cinnabar-helper.c' not in files:
        return None

    return tree_hash(files, d)


class ReadWriter(object):
    def __init__(self, reader, writer):
        self._reader = reader
        self._writer = writer

    def read(self, size=None):
        if size is None:
            return self._reader.read()
        return self._reader.read(size)

    def readline(self):
        return self._reader.readline()

    def write(self, data=b''):
        self._writer.write(data)

    def flush(self):
        self._writer.flush()


class BaseHelper(object):
    _helper_hash = None

    @classmethod
    def close(self):
        if self._helper and self._helper is not self:
            self._helper.wait()
        self._helper = self

    @classmethod
    def _helper_command(self):
        helper_path = Git.config('cinnabar.helper')
        env = {
            b'GIT_REPLACE_REF_BASE': b'refs/cinnabar/replace/',
        }
        for k in os.environ:
            if k.startswith('GIT_CINNABAR_'):
                env[k] = os.environ[k]
        if helper_path:
            helper_path = fsdecode(helper_path)
        if helper_path and os.path.exists(helper_path):
            command = [helper_path]
        else:
            command = ['git', 'cinnabar-helper']
        return command, env

    @classmethod
    def _helper_error(self, which):
        if which == 'outdated':
            message = ('Cinnabar helper executable is outdated. '
                       'Please try `git cinnabar download` or '
                       'rebuild it.')
        else:
            message = ('Cannot find cinnabar helper executable. '
                       'Please try `git cinnabar download` or '
                       'build it.')

        raise NoHelperAbort(message)

    @classmethod
    def _ensure_helper(self):
        if self._helper is False:
            command, env = self._helper_command()
            command.append('--{}'.format(self.MODE))

            try:
                self._helper = Process(*command, stdin=subprocess.PIPE,
                                       stderr=None, env=env,
                                       logger='helper-{}'.format(self.MODE))
                self._helper.stdin.write(b'version %d\n' % self.VERSION)
                self._helper.stdin.flush()
                response = self._helper.stdout.readline()
            except Exception:
                self._helper = None
                response = None

            if not response:
                if self._helper and self._helper.wait() == 128:
                    self._helper_error('outdated')
                else:
                    self._helper_error('not_found')
            else:
                version = response.lstrip(b'ok\n') or b'unknown'
                self._revision, _, version = version.partition(b' ')
                if version:
                    self._version = int(version)
                else:
                    self._version = self.VERSION
                self._helper.stdin.write(b'helpercaps\n')
                self._helper.stdin.flush()
                response = self._read_data(self._helper.stdout)
                self._caps = {
                    k: v.split(b',')
                    for k, _, v in (l.partition(b'=')
                                    for l in response.splitlines())
                }

                if BaseHelper._helper_hash is None:
                    BaseHelper._helper_hash = helper_hash() or False
                    if BaseHelper._helper_hash is not False and \
<<<<<<< HEAD
                            BaseHelper._helper_hash != self._revision:
                        try:
                            self._helper_error('outdated')
                        except NoHelperAbort as e:
                            logging.warning(str(e))
=======
                            BaseHelper._helper_hash != self._revision and \
                            version <= self.VERSION:
                        logging.warning(outdated)
>>>>>>> e56aa2d8

                atexit.register(self.close)

        if self._helper is self:
            raise HelperClosedError

    @classmethod
    @contextmanager
    def query(self, name, *args):
        self._ensure_helper()
        if name == b'revision':
            yield BytesIO(self._revision)
            return

        helper = self._helper
        logger = logging.getLogger(name.decode('ascii'))
        if logger.isEnabledFor(logging.INFO):
            wrapper = IOLogger(logger, helper.stdout, helper.stdin,
                               prefix='[%d]' % helper.pid)
        else:
            wrapper = helper.stdin

        if args:
            wrapper.write(b'%s %s\n' % (name, b' '.join(args)))
        else:
            wrapper.write(b'%s\n' % name)
        wrapper.flush()
        if logger.isEnabledFor(logging.DEBUG):
            yield wrapper
        else:
            yield ReadWriter(helper.stdout, helper.stdin)

    @classmethod
    def _read_file(self, expected_typ, stdout):
        hg_sha1 = stdout.read(41)
        if hg_sha1[-1:] == b'\n':
            assert hg_sha1[:40] == NULL_NODE_ID
            if expected_typ == b'auto':
                return b'missing', None
            return None
        typ, size = stdout.readline().split()
        size = int(size)
        assert expected_typ == b'auto' or typ == expected_typ
        ret = stdout.read(size)
        lf = stdout.read(1)
        assert lf == b'\n'
        if expected_typ == b'auto':
            return typ, ret
        return ret

    @classmethod
    def _read_data(self, stdout):
        size = int(stdout.readline().strip())
        if size < 0:
            ret = None
        else:
            ret = stdout.read(size)
        lf = stdout.read(1)
        assert lf == b'\n'
        return ret

    @classmethod
    def supports(self, feature):
        self._ensure_helper()
        if isinstance(feature, int):
            return feature <= self._version
        assert isinstance(feature, tuple) and len(feature) == 2
        k, v = feature
        return v in self._caps.get(k, ())


class GitHgHelper(BaseHelper):
    VERSION = 3005
    MODE = 'import'
    _helper = False

    @classmethod
    def reload(self):
        with self.query(b'reload'):
            pass
        self.git2hg.invalidate()
        self.hg2git.invalidate()
        self._cat_commit.invalidate()

    @classmethod
    def _cat_file(self, typ, sha1):
        with self.query(b'cat-file', sha1) as stdout:
            return self._read_file(typ, stdout)

    @classmethod
    @lrucache(16)
    def _cat_commit(self, sha1):
        return self._cat_file(b'commit', sha1)

    @classmethod
    def cat_file(self, typ, sha1):
        if typ == b'commit':
            return self._cat_commit(sha1)
        return self._cat_file(typ, sha1)

    @classmethod
    @lrucache(16)
    def git2hg(self, sha1):
        assert sha1 != b'changeset'
        with self.query(b'git2hg', sha1) as stdout:
            return self._read_file(b'blob', stdout)

    @classmethod
    def file_meta(self, sha1):
        with self.query(b'file-meta', sha1) as stdout:
            return self._read_file(b'blob', stdout)

    @classmethod
    @lrucache(16)
    def hg2git(self, hg_sha1):
        with self.query(b'hg2git', hg_sha1) as stdout:
            sha1 = stdout.read(41)
            assert sha1[-1:] == b'\n'
            return sha1[:40]

    @classmethod
    def manifest(self, hg_sha1):
        with self.query(b'manifest', hg_sha1) as stdout:
            return self._read_data(stdout)

    @classmethod
    def check_manifest(self, hg_sha1):
        with self.query(b'check-manifest', hg_sha1) as stdout:
            return stdout.readline().strip() == b'ok'

    @classmethod
    def check_file(self, hg_sha1, *parents):
        with self.query(b'check-file', hg_sha1, *parents) as stdout:
            return stdout.readline().strip() == b'ok'

    @classmethod
    def ls_tree(self, sha1, recursive=False):
        extra = () if not recursive else (b'-r',)
        with self.query(b'ls-tree', sha1, *extra) as stdout:
            for line in self._read_data(stdout).split(b'\0'):
                if line:
                    yield split_ls_tree(line)

    @classmethod
    def rev_list(self, *args):
        with self.query(b'rev-list', *args) as stdout:
            for line in self._read_data(stdout).splitlines():
                parents = line.split()
                commit = parents.pop(0)
                tree = parents.pop(0)
                yield commit, tree, parents

    @classmethod
    def diff_tree(self, rev1, rev2, detect_copy=False):
        extra = () if not detect_copy else (b'-C100%',)
        extra = extra + (b'--ignore-submodules=dirty', b'--')
        with self.query(b'diff-tree', rev1, rev2, *extra) as stdout:
            data = self._read_data(stdout)
            off = 0
            while off < len(data):
                tab = data.find(b'\t', off)
                assert tab != -1
                (mode_before, mode_after, sha1_before, sha1_after,
                 status) = data[off:tab].split(b' ')
                if detect_copy and status[:1] in b'RC':
                    orig = data.find(b'\0', tab + 1)
                    status = status[:1] + data[tab + 1:orig]
                    tab = orig
                end = data.find(b'\0', tab + 1)
                path = data[tab + 1:end]
                off = end + 1
                yield (mode_before, mode_after, sha1_before, sha1_after,
                       status, path)

    @classmethod
    def set(self, *args):
        if args[0] == b'changeset-metadata':
            self.git2hg.invalidate(self, self.hg2git(args[1]))
        elif args[0] != b'file-meta':
            self.hg2git.invalidate(self, args[1])
        with self.query(b'set', *args):
            pass

    @classmethod
    def store(self, what, *args):
        if what == b'metadata':
            with self.query(b'store', what, *args) as stdout:
                sha1 = stdout.read(41)
                assert sha1[-1:] == b'\n'
                return sha1[:40]
        elif what in (b'file', b'manifest'):
            obj = args[0]
            if isinstance(obj, RawRevChunk01):
                delta_node = obj.delta_node
            elif isinstance(obj, RawRevChunk02):
                delta_node = b'cg2'
            else:
                assert False
            with self.query(b'store', what, delta_node, b'%d' % len(obj)):
                self._helper.stdin.write(obj)
                self._helper.stdin.flush()
        elif what == b'manifest_changegroup':
            with self.query(b'store', what, *args):
                return self._helper.stdin
        else:
            assert False

    @classmethod
    @contextmanager
    def store_changegroup(self, version):
        with self.query(b'store', b'changegroup', b'%d' % version):
            yield self._helper.stdin

    @classmethod
    def heads(self, what):
        with self.query(b'heads', what) as stdout:
            data = self._read_data(stdout)
            return data.split()

    @classmethod
    def reset_heads(self, what):
        with self.query(b'reset-heads', what):
            pass

    @classmethod
    def upgrade(self):
        with self.query(b'upgrade') as stdout:
            return stdout.readline().strip() == b'ok'

    @classmethod
    def create_git_tree(self, manifest_sha1, ref_commit=None):
        extra_arg = (ref_commit,) if ref_commit else ()
        with self.query(b'create-git-tree', manifest_sha1,
                        *extra_arg) as stdout:
            sha1 = stdout.read(41)
            assert sha1[-1:] == b'\n'
            return sha1[:40]

    @classmethod
    def seen(self, typ, sha1):
        with self.query(b'seen', typ, sha1) as stdout:
            return stdout.readline().strip() == b'yes'

    @classmethod
    def dangling(self, typ):
        with self.query(b'dangling', typ) as stdout:
            data = self._read_data(stdout)
            return data.splitlines()

    @classmethod
    def update_ref(self, ref, newvalue):
        with self.query(b'reset', b'%s\nfrom %s\n' % (ref, newvalue)):
            self._helper.stdin.flush()

    @classmethod
    def cat_blob(self, ref):
        with self.query(b'cat-blob', ref) as stdout:
            sha1, blob, size = stdout.readline().split()
            assert blob == b'blob'
            size = int(size)
            content = stdout.read(size)
            lf = stdout.read(1)
            assert lf == b'\n'
            return content

    @classmethod
    def _get_last(self):
        with self.query(b'get-mark', b':1') as stdout:
            sha1 = stdout.read(41)
            assert sha1[-1:] == b'\n'
            return sha1[:40]

    @classmethod
    def put_blob(self, data=b'', want_sha1=True):
        with self.query(b'blob') as io:
            io.write(b'mark :1\n')
            io.write(b'data %d\n' % len(data))
            io.write(data)
            io.write(b'\n')
            io.flush()
            if want_sha1:
                return self._get_last()

    @classmethod
    @contextmanager
    def commit(self, ref, committer=b'<cinnabar@git> 0 +0000', author=None,
               message=b'', from_commit=None, parents=(), pseudo_mark=None):
        if isinstance(parents, GeneratorType):
            parents = tuple(parents)
        from_tree = None
        if parents and parents[0] == from_commit:
            _from = parents[0]
            merges = parents[1:]
        else:
            _from = NULL_NODE_ID
            merges = parents
            if from_commit:
                with self.query(b'ls', from_commit, b'') as stdout:
                    line = stdout.readline()
                    if line.startswith(b'missing '):
                        from_tree = None
                    else:
                        mode, typ, from_tree, path = split_ls_tree(line[:-1])

        helper = CommitHelper()
        helper.write(b'mark :1\n')
        # TODO: properly handle errors, like from the committer being badly
        # formatted.
        if author:
            helper.write(b'author %s\n' % author)
        helper.write(b'committer %s\n' % committer)
        helper.cmd_data(message)

        helper.write(b'from %s\n' % _from)
        for merge in merges:
            helper.write(b'merge %s\n' % merge)
        if from_tree:
            helper.write(b'M 040000 %s \n' % from_tree)

        yield helper
        helper.write(b'\n')

        with self.query(b'commit', ref) as stdout:
            stdout.write(helper.flush_buffer())
            stdout.flush()

        if not pseudo_mark:
            helper.sha1 = self._get_last()

    @classmethod
    def close(self, rollback=True):
        if not rollback and self._helper != self:
            with self.query(b'done'):
                pass
        super(GitHgHelper, self).close()


class CommitHelper(object):
    __slots__ = '_queue', 'sha1'

    def __init__(self):
        self._queue = []
        self.sha1 = None

    def write(self, data):
        self._queue.append(data)

    def cmd_data(self, data):
        self._queue.append(b'data %d\n' % len(data))
        self._queue.append(data)
        self._queue.append(b'\n')

    def flush_buffer(self):
        queue = self._queue
        self._queue = []
        return b''.join(queue)

    def filedelete(self, path):
        self.write(b'D %s\n' % path)

    MODE = {
        b'regular': b'644',
        b'exec': b'755',
        b'tree': b'040000',
        b'symlink': b'120000',
        b'commit': b'160000',
    }

    def filemodify(self, path, sha1=None, typ=b'regular', content=None):
        assert sha1 or (content and typ == b'regular')
        # We may receive the sha1 for an empty blob, even though there is no
        # empty blob stored in the repository. So for empty blobs, use an
        # inline filemodify.
        dataref = b'inline' if sha1 in (EMPTY_BLOB, None) else sha1
        self.write(b'M %s %s %s\n' % (
            self.MODE.get(typ, typ),
            dataref,
            path,
        ))
        if sha1 == EMPTY_BLOB:
            self.cmd_data(b'')
        elif sha1 is None:
            self.cmd_data(content)


class HgRepoHelper(BaseHelper):
    VERSION = 3003
    MODE = 'wire'
    _helper = False

    @classmethod
    def connect(self, url):
        with self.query(b'connect', url) as stdout:
            resp = stdout.readline().rstrip()
            if resp == b'bundle':
                return stdout
            if resp != b'ok':
                raise Exception(resp.decode('ascii'))

    @classmethod
    def state(self):
        with self.query(b'state') as stdout:
            return {
                'branchmap': self._read_data(stdout),
                'heads': self._read_data(stdout),
                'bookmarks': self._read_data(stdout),
            }

    @classmethod
    def capable(self, name):
        with self.query(b'capable', name) as stdout:
            return self._read_data(stdout)

    @classmethod
    def known(self, nodes):
        with self.query(b'known', *nodes) as stdout:
            return self._read_data(stdout)

    @classmethod
    def listkeys(self, namespace):
        with self.query(b'listkeys', namespace) as stdout:
            return self._read_data(stdout)

    @classmethod
    def getbundle(self, heads, common, bundle2caps=False):
        with self.query(b'getbundle', b','.join(heads), b','.join(common),
                        bundle2caps) as stdout:
            return stdout

    @classmethod
    def unbundle(self, input_iterator, heads):
        with self.query(b'unbundle', *heads) as stdout:
            for data in input_iterator:
                self._helper.stdin.write(data)
            self._helper.stdin.flush()
            ret = self._read_data(stdout)
            try:
                return int(ret)
            except ValueError:
                return ret

    @classmethod
    def pushkey(self, namespace, key, old, new):
        with self.query(b'pushkey', namespace, key, old, new) as stdout:
            ret = self._read_data(stdout).rstrip()
            try:
                return bool(int(ret))
            except ValueError:
                return ret

    @classmethod
    def lookup(self, key):
        with self.query(b'lookup', key) as stdout:
            success, data = self._read_data(stdout).rstrip().split(b' ', 1)
            return data if int(success) else None

    @classmethod
    def clonebundles(self):
        with self.query(b'clonebundles') as stdout:
            return self._read_data(stdout)

    @classmethod
    def cinnabarclone(self):
        with self.query(b'cinnabarclone') as stdout:
            return self._read_data(stdout)


class BundleHelper(HgRepoHelper):
    _helper = False<|MERGE_RESOLUTION|>--- conflicted
+++ resolved
@@ -178,17 +178,12 @@
                 if BaseHelper._helper_hash is None:
                     BaseHelper._helper_hash = helper_hash() or False
                     if BaseHelper._helper_hash is not False and \
-<<<<<<< HEAD
-                            BaseHelper._helper_hash != self._revision:
+                            BaseHelper._helper_hash != self._revision and \
+                            version <= self.VERSION:
                         try:
                             self._helper_error('outdated')
                         except NoHelperAbort as e:
                             logging.warning(str(e))
-=======
-                            BaseHelper._helper_hash != self._revision and \
-                            version <= self.VERSION:
-                        logging.warning(outdated)
->>>>>>> e56aa2d8
 
                 atexit.register(self.close)
 

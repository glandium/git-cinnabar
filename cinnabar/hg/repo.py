--- conflicted
+++ resolved
@@ -2,19 +2,11 @@
 import os
 import ssl
 import sys
-<<<<<<< HEAD
-import urllib
-=======
 try:
     from urllib.parse import quote_from_bytes, unquote_to_bytes
 except ImportError:
     from urllib import quote as quote_from_bytes
     from urllib import unquote as unquote_to_bytes
-try:
-    from urllib2 import HTTPError
-except ImportError:
-    from urllib.error import HTTPError
->>>>>>> 9b89584e
 from cinnabar.exceptions import NothingToGraftException
 from cinnabar.githg import Changeset
 from cinnabar.helper import (
@@ -56,11 +48,7 @@
     HTTPReader,
     check_enabled,
     chunkbuffer,
-<<<<<<< HEAD
-=======
-    experiment,
     fsdecode,
->>>>>>> 9b89584e
     progress_enum,
     progress_iter,
 )
@@ -79,92 +67,12 @@
 )
 
 
-<<<<<<< HEAD
 def cg1unpacker(fh, alg):
-    assert alg == 'UN'
+    assert alg == b'UN'
     return fh
 
 
 if not check_enabled('no-bundle2'):
-=======
-try:
-    if check_enabled('no-mercurial'):
-        raise ImportError('Do not use mercurial')
-    # Old versions of mercurial use an old version of socketutil that tries to
-    # assign a local PROTOCOL_SSLv2, copying it from the ssl module, without
-    # ever using it. It shouldn't hurt to set it here.
-    if not hasattr(ssl, 'PROTOCOL_SSLv2'):
-        ssl.PROTOCOL_SSLv2 = 0
-    if not hasattr(ssl, 'PROTOCOL_SSLv3'):
-        ssl.PROTOCOL_SSLv3 = 1
-
-    from mercurial import (
-        changegroup,
-        error,
-        hg,
-        ui,
-        url,
-        util,
-    )
-    try:
-        from mercurial.sshpeer import instance as sshpeer
-    except ImportError:
-        from mercurial.sshrepo import instance as sshpeer
-    try:
-        from mercurial.utils import procutil
-    except ImportError:
-        from mercurial import util as procutil
-except ImportError:
-    changegroup = unbundle20 = False
-
-if changegroup:
-    try:
-        from mercurial.changegroup import cg1unpacker
-    except ImportError:
-        from mercurial.changegroup import unbundle10 as cg1unpacker
-
-    try:
-        if check_enabled('no-bundle2'):
-            raise ImportError('Do not use bundlev2')
-        from mercurial.bundle2 import capabilities
-        if b'HG20' not in capabilities:
-            raise ImportError('Mercurial may have unbundle20 but insufficient')
-        from mercurial.bundle2 import unbundle20
-    except ImportError:
-        unbundle20 = False
-
-    url_passwordmgr = url.passwordmgr
-
-    class passwordmgr(url_passwordmgr):
-        def find_user_password(self, realm, authuri):
-            try:
-                return url_passwordmgr.find_user_password(self, realm,
-                                                          authuri)
-            except error.Abort:
-                # Assume error.Abort is only thrown from the base class's
-                # find_user_password itself, which reflects that authentication
-                # information is missing and mercurial would want to get it
-                # from user input, but can't because the ui isn't interactive.
-                credentials = dict(
-                    line.split(b'=', 1)
-                    for line in Git.iter('credential', 'fill',
-                                         stdin=b'url=%s' % authuri)
-                )
-                username = credentials.get(b'username')
-                password = credentials.get(b'password')
-                if not username or not password:
-                    raise
-                return username, password
-
-    url.passwordmgr = passwordmgr
-else:
-    def cg1unpacker(fh, alg):
-        assert alg == b'UN'
-        return fh
-
-
-if not unbundle20 and not check_enabled('no-bundle2'):
->>>>>>> 9b89584e
     class unbundle20(object):
         def __init__(self, ui, fh):
             self.fh = fh
@@ -679,40 +587,7 @@
 def get_clonebundle_url(repo):
     bundles = repo._call(b'clonebundles')
 
-<<<<<<< HEAD
-    supported_bundles = ('v1', 'v2')
-=======
-    try:
-        if check_enabled('no-mercurial'):
-            raise ImportError('Do not use mercurial')
-        from mercurial.exchange import (
-            parseclonebundlesmanifest,
-            filterclonebundleentries,
-        )
-    except ImportError:
-        parseclonebundlesmanifest = False
-
-    if parseclonebundlesmanifest:
-        class dummy(object):
-            pass
-
-        fakerepo = dummy()
-        fakerepo.requirements = set()
-        fakerepo.supportedformats = set()
-        fakerepo.ui = repo.ui
-
-        entries = parseclonebundlesmanifest(fakerepo, bundles)
-        if not entries:
-            return None
-
-        entries = filterclonebundleentries(fakerepo, entries)
-        if not entries:
-            return None
-
-        return entries[0].get(b'URL')
-
     supported_bundles = (b'v1', b'v2')
->>>>>>> 9b89584e
     supported_compressions = tuple(
         k for k, v in (
             (b'none', b'UN'),
@@ -1054,12 +929,6 @@
                     sys.stderr.write(fsdecode(part.read()))
                 elif part.type == b'reply:changegroup':
                     # TODO: should check params['in-reply-to']
-<<<<<<< HEAD
-                    reply = int(part.params['return'])
-                elif part.type == 'error:abort':
-                    raise Exception(part.params['message'],
-                                    hint=part.params.get('hint'))
-=======
                     reply = int(part.params[b'return'])
                 elif part.type == b'error:abort':
                     message = part.params[b'message'].decode('utf-8')
@@ -1067,7 +936,6 @@
                     if hint:
                         message += '\n\n' + hint.decode('utf-8')
                     raise Exception(message)
->>>>>>> 9b89584e
                 else:
                     logging.getLogger(b'bundle2').warning(
                         'ignoring bundle2 part: %s', part.type)
@@ -1076,24 +944,7 @@
 
 
 def get_ui():
-<<<<<<< HEAD
     return None
-=======
-    if not changegroup:
-        return None
-    ui_ = ui.ui()
-    ui_.fout = ui_.ferr
-    ui_.setconfig(b'ui', b'interactive', False)
-    ui_.setconfig(b'progress', b'disable', True)
-    ssh = os.environ.get('GIT_SSH_COMMAND')
-    if not ssh:
-        ssh = os.environ.get('GIT_SSH')
-        if ssh:
-            ssh = procutil.shellquote(ssh)
-    if ssh:
-        ui_.setconfig(b'ui', b'ssh', ssh)
-    return ui_
->>>>>>> 9b89584e
 
 
 def munge_url(url):
@@ -1144,92 +995,8 @@
         self.git_url = url if url.startswith(b'hg://') else b'hg::%s' % url
 
 
-<<<<<<< HEAD
 def get_repo(remote):
     stream = HgRepoHelper.connect(remote.url)
     if stream:
         return bundlerepo(remote.url, stream)
-    return HelperRepo(remote.url)
-=======
-if changegroup:
-    def localpeer(ui, path):
-        ui.setconfig(b'ui', b'ssh', b'')
-
-        has_checksafessh = hasattr(util, 'checksafessh')
-
-        sshargs = procutil.sshargs
-        shellquote = procutil.shellquote
-        quotecommand = procutil.quotecommand
-        url = util.url
-        if has_checksafessh:
-            checksafessh = util.checksafessh
-
-        procutil.sshargs = lambda *a: b''
-        procutil.shellquote = lambda x: x
-        if has_checksafessh:
-            util.checksafessh = lambda x: None
-
-        # In very old versions of mercurial, shellquote was not used, and
-        # double quotes were hardcoded. Remove them by overriding
-        # quotecommand.
-        def override_quotecommand(cmd):
-            cmd = cmd.lstrip()
-            if cmd.startswith(b'"'):
-                cmd = cmd[1:-1]
-            return quotecommand(cmd)
-        procutil.quotecommand = override_quotecommand
-
-        class override_url(object):
-            def __init__(self, *args, **kwargs):
-                self.scheme = b'ssh'
-                self.host = b'localhost'
-                self.port = None
-                self.path = path
-                self.user = b'user'
-                self.passwd = None
-        util.url = override_url
-
-        repo = sshpeer(ui, path, False)
-
-        if has_checksafessh:
-            util.checksafessh = checksafessh
-        util.url = url
-        procutil.quotecommand = quotecommand
-        procutil.shellquote = shellquote
-        procutil.sshargs = sshargs
-
-        return repo
-
-
-def get_repo(remote):
-    if not changegroup or experiment('wire'):
-        if not changegroup and not check_enabled('no-mercurial'):
-            logging.warning('Mercurial libraries not found. Falling back to '
-                            'experimental native access.')
-
-        stream = HgRepoHelper.connect(remote.url)
-        if stream:
-            return bundlerepo(remote.url, stream)
-        return HelperRepo(remote.url)
-
-    if remote.parsed_url.scheme == b'file':
-        # Make file://c:/... paths work by taking the netloc
-        path = remote.parsed_url.netloc + remote.parsed_url.path
-        if sys.platform == 'win32':
-            # TODO: This probably needs more thought.
-            path = path.lstrip(b'/')
-        if not os.path.isdir(path):
-            return bundlerepo(path)
-    ui = get_ui()
-    if changegroup and remote.parsed_url.scheme == b'file':
-        repo = localpeer(ui, path)
-    else:
-        try:
-            repo = hg.peer(ui, {}, remote.url)
-        except (error.RepoError, HTTPError, IOError):
-            return bundlerepo(remote.url, HTTPReader(remote.url))
-
-    assert repo.capable(b'getbundle')
-
-    return repo
->>>>>>> 9b89584e
+    return HelperRepo(remote.url)
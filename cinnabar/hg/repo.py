import os
import re
import ssl
import sys
from urllib.parse import quote_from_bytes, unquote_to_bytes
from cinnabar.exceptions import NothingToGraftException
from cinnabar.githg import Changeset
from cinnabar.helper import (
    GitHgHelper,
    HgRepoHelper,
    BundleHelper,
)
from binascii import (
    hexlify,
    unhexlify,
)
from itertools import chain
from io import BytesIO
from urllib.parse import (
    ParseResult,
    urlparse,
    urlunparse,
)
import logging
import struct
import random
from cinnabar.dag import gitdag
from cinnabar.git import (
    Git,
    InvalidConfig,
    NULL_NODE_ID,
)
from cinnabar.util import (
    HTTPReader,
    check_enabled,
    chunkbuffer,
    progress_enum,
    progress_iter,
)
from collections import (
    defaultdict,
    deque,
    OrderedDict,
)
from cinnabar.hg.bundle import (
    create_bundle,
    encodecaps,
    decodecaps,
)
from cinnabar.hg.changegroup import (
    RawRevChunk01,
    RawRevChunk02,
)


def cg1unpacker(fh, alg):
    assert alg == b'UN'
    return fh


class unbundle20(object):
    def __init__(self, fh):
        self.fh = fh
        params_len = readexactly(fh, 4)
        assert params_len == b'\0\0\0\0'

    def iterparts(self):
        while True:
            d = readexactly(self.fh, 4)
            length = struct.unpack('>i', d)[0]
            if length == 0:
                break
            assert length > 0
            header = readexactly(self.fh, length)
            part = Part(header, self.fh)
            yield part
            part.consume()


class Part(object):
    def __init__(self, rawheader, fh):
        rawheader = memoryview(rawheader)
        part_type_len = struct.unpack('>B', rawheader[:1])[0]
        self.type = rawheader[1:part_type_len + 1].tobytes().lower()
        rawheader = rawheader[part_type_len + 5:]
        params_count1, params_count2 = struct.unpack('>BB', rawheader[:2])
        rawheader = rawheader[2:]
        count = params_count1 + params_count2
        param_sizes = struct.unpack(
            '>' + ('BB' * count), rawheader[:2 * count])
        rawheader = rawheader[2 * count:]
        data = []
        for size in param_sizes:
            data.append(rawheader[:size])
            rawheader = rawheader[size:]
        assert len(rawheader) == 0
        self.params = {
            k.tobytes(): v.tobytes()
            for k, v in zip(data[::2], data[1::2])
        }
        self.fh = fh
        self.chunk_offset = 0
        self.chunk_size = 0
        self.consumed = False

    def read(self, size=None):
        ret = b''
        while (size is None or size > 0) and not self.consumed:
            if self.chunk_size == self.chunk_offset:
                d = readexactly(self.fh, 4)
                self.chunk_size = struct.unpack('>i', d)[0]
                if self.chunk_size == 0:
                    self.consumed = True
                    break
                # TODO: handle -1, which is a special value
                assert self.chunk_size > 0
                self.chunk_offset = 0

            wanted = self.chunk_size - self.chunk_offset
            if size is not None:
                wanted = min(size, wanted)
            data = readexactly(self.fh, wanted)
            if size is not None:
                size -= len(data)
            self.chunk_offset += len(data)
            ret += data
        return ret

    def consume(self):
        while not self.consumed:
            self.read(32768)


# The following two functions (readexactly, getchunk) were copied from the
# mercurial source code.
# Copyright 2006 Matt Mackall <mpm@selenic.com> and others
def readexactly(stream, n):
    '''read n bytes from stream.read and abort if less was available'''
    s = stream.read(n)
    if len(s) < n:
        raise Exception("stream ended unexpectedly (got %d bytes, expected %d)"
                        % (len(s), n))
    return s


def getchunk(stream):
    """return the next chunk from stream as a string"""
    d = readexactly(stream, 4)
    length = struct.unpack(">l", d)[0]
    if length <= 4:
        if length:
            raise Exception("invalid chunk length %d" % length)
        return ""
    return readexactly(stream, length - 4)


chunks_logger = logging.getLogger('chunks')


def chunks_in_changegroup(chunk_type, bundle, category=None):
    previous_node = None
    while True:
        chunk = getchunk(bundle)
        if not chunk:
            return
        chunk = chunk_type(chunk)
        if isinstance(chunk, RawRevChunk01):
            chunk.delta_node = previous_node or chunk.parent1
        if category and chunks_logger.isEnabledFor(logging.DEBUG):
            chunks_logger.debug(
                '%s %s',
                category,
                chunk.node,
            )
        yield chunk
        previous_node = chunk.node


def iter_chunks(chunks, cls):
    for chunk in chunks:
        yield cls(chunk)


def iterate_files(chunk_type, bundle):
    while True:
        name = getchunk(bundle)
        if not name:
            return
        for chunk in chunks_in_changegroup(chunk_type, bundle, name):
            yield name, chunk


def iter_initialized(get_missing, iterable, init=None):
    previous = None
    check = check_enabled('nodeid')
    for instance in iterable:
        if instance.delta_node != NULL_NODE_ID:
            if not previous or instance.delta_node != previous.node:
                previous = get_missing(instance.delta_node)
            if init:
                instance = init(instance, previous)
            else:
                instance.init(previous)
        elif init:
            instance = init(instance)
        else:
            instance.init(())
        if check and instance.node != instance.sha1:
            raise Exception(
                'sha1 mismatch for node %s with parents %s %s and '
                'previous %s' %
                (instance.node.decode('ascii'),
                 instance.parent1.decode('ascii'),
                 instance.parent2.decode('ascii'),
                 instance.delta_node.decode('ascii'))
            )
        yield instance
        previous = instance


class ChunksCollection(object):
    def __init__(self, iterator):
        self._chunks = deque()

        for chunk in iterator:
            self._chunks.append(chunk)

    def __iter__(self):
        while True:
            try:
                yield self._chunks.popleft()
            except IndexError:
                return

    def iter_initialized(self, cls, get_missing, init=None):
        return iter_initialized(get_missing, iter_chunks(self, cls),
                                init=init)


def _sample(l, size):
    if len(l) <= size:
        return l
    return random.sample(l, size)


# TODO: this algorithm is not very smart and might as well be completely wrong
def findcommon(repo, store, hgheads):
    logger = logging.getLogger('findcommon')
    logger.debug(hgheads)
    if not hgheads:
        logger.info('no requests')
        return set()

    sample_size = 100

    sample = _sample(hgheads, sample_size)
    requests = 1
    known = repo.known(unhexlify(h) for h in sample)
    known = set(h for h, k in zip(sample, known) if k)

    logger.debug('initial sample size: %d', len(sample))

    if len(known) == len(hgheads):
        logger.debug('all heads known')
        logger.info('1 request')
        return hgheads

    git_heads = set(store.changeset_ref(h) for h in hgheads)
    git_known = set(store.changeset_ref(h) for h in known)

    if logger.isEnabledFor(logging.DEBUG):
        logger.debug('known (sub)set: (%d) %s', len(known), sorted(git_known))

    args = [b'--topo-order', b'--full-history', b'--parents']

    def revs():
        for h in git_known:
            yield b'^%s' % h
        for h in git_heads:
            if h not in git_known:
                yield h

    args.extend(revs())
    revs = ((c, parents) for c, t, parents in GitHgHelper.rev_list(*args))
    dag = gitdag(chain(revs, ((k, ()) for k in git_known)))
    dag.tag_nodes_and_parents(git_known, 'known')

    def log_dag(tag):
        if not logger.isEnabledFor(logging.DEBUG):
            return
        logger.debug('%s dag size: %d', tag,
                     sum(1 for n in dag.iternodes(tag)))
        heads = sorted(dag.heads(tag))
        logger.debug('%s dag heads: (%d) %s', tag, len(heads), heads)
        roots = sorted(dag.roots(tag))
        logger.debug('%s dag roots: (%d) %s', tag, len(roots), roots)

    log_dag('unknown')
    log_dag('known')

    while True:
        unknown = set(chain(dag.heads(), dag.roots()))
        if not unknown:
            break

        sample = set(_sample(unknown, sample_size))
        if len(sample) < sample_size:
            sample |= set(_sample(set(dag.iternodes()),
                                  sample_size - len(sample)))

        sample = list(sample)
        hg_sample = [store.hg_changeset(h) for h in sample]
        requests += 1
        known = repo.known(unhexlify(h) for h in hg_sample)
        unknown = set(h for h, k in zip(sample, known) if not k)
        known = set(h for h, k in zip(sample, known) if k)
        logger.debug('next sample size: %d', len(sample))
        if logger.isEnabledFor(logging.DEBUG):
            logger.debug('known (sub)set: (%d) %s', len(known), sorted(known))
            logger.debug('unknown (sub)set: (%d) %s', len(unknown),
                         sorted(unknown))

        dag.tag_nodes_and_parents(known, 'known')
        dag.tag_nodes_and_children(unknown, 'unknown')
        log_dag('unknown')
        log_dag('known')

    logger.info('%d requests', requests)
    return [store.hg_changeset(h) for h in dag.heads('known')]


getbundle_params = {}


class HelperRepo(object):
    __slots__ = "_url", "_branchmap", "_heads", "_bookmarks", "_ui", "remote"

    def __init__(self, url):
        self._url = url
        self._branchmap = None
        self._heads = None
        self._bookmarks = None
        self._ui = None
        self.remote = None

    def init_state(self):
        state = HgRepoHelper.state()
        self._branchmap = {
            unquote_to_bytes(branch): [unhexlify(h)
                                       for h in heads.split(b' ')]
            for line in state['branchmap'].splitlines()
            for branch, heads in (line.split(b' ', 1),)
        }
        self._heads = [unhexlify(h)
                       for h in state['heads'][:-1].split(b' ')]
        self._bookmarks = self._decode_keys(state['bookmarks'])

    def url(self):
        return self._url

    def _decode_keys(self, data):
        return dict(
            line.split(b'\t', 1)
            for line in data.splitlines()
        )

    def _call(self, command, *args):
        if command == b'clonebundles':
            return HgRepoHelper.clonebundles()
        if command == b'cinnabarclone':
            return HgRepoHelper.cinnabarclone()
        raise NotImplementedError()

    def capable(self, capability):
        if capability == b'bundle2':
            return quote_from_bytes(
                HgRepoHelper.capable(b'bundle2') or b'').encode('ascii')
        if capability in (b'clonebundles', b'cinnabarclone', b'unbundle'):
            return HgRepoHelper.capable(capability) is not None
        return capability in (b'getbundle', b'lookup')

    def batch(self):
        raise NotImplementedError()

    def heads(self):
        if self._heads is None:
            self.init_state()
        return self._heads

    def branchmap(self):
        if self._branchmap is None:
            self.init_state()
        return self._branchmap

    def listkeys(self, namespace):
        if namespace == b'bookmarks':
            if self._bookmarks is None:
                self.init_state()
            return self._bookmarks
        return self._decode_keys(HgRepoHelper.listkeys(namespace))

    def known(self, nodes):
        result = HgRepoHelper.known(hexlify(n) for n in nodes)
        return [b == b'1'[0] for b in result]

    def getbundle(self, name, heads, common, *args, **kwargs):
        heads = [hexlify(h) for h in heads]
        common = [hexlify(c) for c in common]
        bundlecaps = b','.join(kwargs.get('bundlecaps', ()))
        getbundle_params["heads"] = [
            h.decode('ascii', 'replace') for h in heads]
        getbundle_params["common"] = [
            c.decode('ascii', 'replace') for c in common]
        getbundle_params["bundlecaps"] = bundlecaps.decode('utf-8', 'replace')
        data = HgRepoHelper.getbundle(heads, common, bundlecaps)
        header = readexactly(data, 4)
        if header == b'HG20':
            return unbundle20(data)

        class Reader(object):
            def __init__(self, header, data):
                self.header = header
                self.data = data

            def read(self, length):
                result = self.header[:length]
                self.header = self.header[length:]
                if length > len(result):
                    result += self.data.read(length - len(result))
                return result

        if header == b'err\n':
            return Reader(b'', BytesIO())
        return Reader(header, data)

    def pushkey(self, namespace, key, old, new):
        return HgRepoHelper.pushkey(namespace, key, old, new)

    def unbundle(self, cg, heads, *args, **kwargs):
        data = HgRepoHelper.unbundle(cg, (hexlify(h) if h != b'force' else h
                                          for h in heads))
        if isinstance(data, str) and data.startswith(b'HG20'):
            data = unbundle20(BytesIO(data[4:]))
        return data

    def lookup(self, key):
        data = HgRepoHelper.lookup(key)
        if data:
            return unhexlify(data)
        raise Exception('Unknown revision %s' % os.fsdecode(key))


def unbundle_fh(fh, path):
    header = readexactly(fh, 4)
    magic, version = header[0:2], header[2:4]
    if magic != b'HG':
        raise Exception('%s: not a Mercurial bundle' % os.fsdecode(path))
    if version == b'10':
        alg = readexactly(fh, 2)
        return cg1unpacker(fh, alg)
    elif version.startswith(b'2'):
        return unbundle20(fh)
    else:
        raise Exception(
            '%s: unsupported bundle version %s'
            % (os.fsdecode(path), version.decode('ascii')))


# Mercurial's bundlerepo completely unwraps bundles in $TMPDIR but we can be
# smarter than that.
class bundlerepo(object):
    def __init__(self, path, fh):
        self._url = path
        self._bundle = unbundle_fh(fh, path)
        self._file = os.path.basename(path)

    def url(self):
        return self._url

    def init(self, store):
        self._store = store

    def _ensure_ready(self):
        assert hasattr(self, '_store')
        if self._store is None:
            return
        store = self._store
        self._store = None

        raw_unbundler = unbundler(self._bundle)
        self._dag = gitdag()
        branches = set()

        chunks = []

        def iter_and_store(iterator):
            for item in iterator:
                chunks.append(item)
                yield item

        changeset_chunks = ChunksCollection(progress_iter(
            'Analyzing {} changesets from ' + os.fsdecode(self._file),
            iter_and_store(next(raw_unbundler, None))))

        for chunk in changeset_chunks.iter_initialized(lambda x: x,
                                                       store.changeset,
                                                       Changeset.from_chunk):
            extra = chunk.extra or {}
            branch = extra.get(b'branch', b'default')
            branches.add(branch)
            self._dag.add(chunk.node,
                          tuple(p for p in (chunk.parent1, chunk.parent2)
                                if p != NULL_NODE_ID), branch)
        self._heads = tuple(reversed(
            [unhexlify(h) for h in self._dag.all_heads(with_tags=False)]))
        self._branchmap = defaultdict(list)
        for tag, node in self._dag.all_heads():
            self._branchmap[tag].append(unhexlify(node))

        def repo_unbundler():
            yield iter(chunks)
            yield next(raw_unbundler, None)
            yield next(raw_unbundler, None)
            if next(raw_unbundler, None) is not None:
                assert False

        self._unbundler = repo_unbundler()

    def heads(self):
        self._ensure_ready()
        return self._heads

    def branchmap(self):
        self._ensure_ready()
        return self._branchmap

    def capable(self, capability):
        return False

    def listkeys(self, namespace):
        return {}

    def known(self, heads):
        self._ensure_ready()
        return [h in self._dag for h in heads]


def unbundler(bundle):
    if isinstance(bundle, unbundle20):
        parts = iter(bundle.iterparts())
        for part in parts:
            if part.type != b'changegroup':
                logging.getLogger('bundle2').warning(
                    'ignoring bundle2 part: %s', part.type)
                continue
            logging.getLogger('bundle2').debug('part: %s', part.type)
            logging.getLogger('bundle2').debug('params: %r', part.params)
            version = part.params.get(b'version', b'01')
            if version == b'01':
                chunk_type = RawRevChunk01
            elif version == b'02':
                chunk_type = RawRevChunk02
            else:
                raise Exception('Unknown changegroup version %s'
                                % version.decode('ascii'))
            cg = part
            break
        else:
            raise Exception('No changegroups in the bundle')
    else:
        chunk_type = RawRevChunk01
        cg = bundle

    if check_enabled('unbundler') and "GIT_DIR" in os.environ:
        class BundleSaver(object):
            def __init__(self, cg):
                self.cg = cg
                self.out = open(os.path.join(
                    os.environ["GIT_DIR"], "cinnabar-last-bundle"), "wb")
                self.out.write(b'HG20\0\0\0\0')
                self.out.write(b'\0\0\0\x1d\x0bCHANGEGROUP\0\0\0\0')
                self.out.write(b'\x01\x00\x07\x02version')
                self.out.write(b'01' if chunk_type is RawRevChunk01 else b'02')

            def read(self, length=None):
                data = self.cg.read(length)
                self.out.write(struct.pack('>l', len(data)))
                self.out.write(data)
                return data

            def end_bundle(self):
                self.out.write(b'\0\0\0\0\0\0\0\0')

        cg = BundleSaver(cg)

    yield chunks_in_changegroup(chunk_type, cg, 'changeset')
    yield chunks_in_changegroup(chunk_type, cg, 'manifest')
    yield iterate_files(chunk_type, cg)

<<<<<<< HEAD
    if isinstance(bundle, unbundle20):
=======
    if hasattr(cg, "end_bundle"):
        cg.end_bundle()

    if unbundle20 and isinstance(bundle, unbundle20):
>>>>>>> d83fe383
        for part in parts:
            logging.getLogger('bundle2').warning(
                'ignoring bundle2 part: %s', part.type)


def get_clonebundle_url(repo):
    bundles = repo._call(b'clonebundles')

    supported_bundles = (b'v1', b'v2')
    supported_compressions = (b'none', b'gzip', b'bzip2', b'zstd')

    has_sni = getattr(ssl, 'HAS_SNI', False)

    logger = logging.getLogger('clonebundle')

    for line in bundles.splitlines():
        attrs = line.split()
        if not attrs:
            continue
        url = attrs.pop(0)
        logger.debug(url)
        attrs = {
            unquote_to_bytes(k): unquote_to_bytes(v)
            for k, _, v in (a.partition(b'=') for a in attrs)
        }
        logger.debug(attrs)
        if b'REQUIRESNI' in attrs and not has_sni:
            logger.debug('Skip because of REQUIRESNI, but SNI unsupported')
            continue

        spec = attrs.get(b'BUNDLESPEC')
        if not spec:
            logger.debug('Skip because missing BUNDLESPEC')
            continue

        typ, _, params = spec.partition(b';')
        compression, _, version = typ.partition(b'-')

        if compression not in supported_compressions:
            logger.debug('Skip because unsupported compression (%s)',
                         compression)
            continue
        if version not in supported_bundles:
            logger.debug('Skip because unsupported bundle type (%s)',
                         version)
            continue

        params_dict = {}
        for p in params.split(b':'):
            k, _, v = p.partition(b'=')
            params_dict[k] = v

        if b'stream' in params_dict:
            logger.debug('Skip because stream bundles are not supported')
            continue

        return url


def get_clonebundle(repo):
    url = Git.config('cinnabar.clonebundle', remote=repo.remote)
    limit_schemes = False
    if not url:
        url = get_clonebundle_url(repo)
        limit_schemes = True

    if not url:
        return None

    parsed_url = urlparse(url)
    if limit_schemes and parsed_url.scheme not in (b'http', b'https'):
        logging.warn('Server advertizes clone bundle but provided a non '
                     'http/https url. Skipping.')
        return None

    sys.stderr.write('Getting clone bundle from %s\n' % os.fsdecode(url))
    return get_bundle(url)


def get_bundle(url):
    reader = BundleHelper.connect(url)
    if not reader:
        BundleHelper.close()
    if not reader:
        reader = HTTPReader(url)
    return unbundle_fh(reader, url)


# TODO: Get the changegroup stream directly and send it, instead of
# recreating a stream we parsed.
def store_changegroup(changegroup):
    changesets = next(changegroup, None)
    first_changeset = next(changesets, None)
    version = 1
    if isinstance(first_changeset, RawRevChunk02):
        version = 2
    with GitHgHelper.store_changegroup(version) as fh:
        def iter_chunks(iter):
            for chunk in iter:
                fh.write(struct.pack('>l', len(chunk) + 4))
                fh.write(chunk)
                yield chunk
            fh.write(struct.pack('>l', 0))

        yield iter_chunks(chain((first_changeset,), changesets))
        yield iter_chunks(next(changegroup, None))

        def iter_files(iter):
            last_name = None
            for name, chunk in iter:
                if name != last_name:
                    if last_name is not None:
                        fh.write(struct.pack('>l', 0))
                    fh.write(struct.pack('>l', len(name) + 4))
                    fh.write(name)
                last_name = name
                fh.write(struct.pack('>l', len(chunk) + 4))
                fh.write(chunk)
                yield name, chunk
            if last_name is not None:
                fh.write(struct.pack('>l', 0))
            fh.write(struct.pack('>l', 0))

        yield iter_files(next(changegroup, None))

        if next(changegroup, None) is not None:
            assert False


stored_files = OrderedDict()


class BundleApplier(object):
    def __init__(self, bundle):
        self._bundle = store_changegroup(bundle)

    def __call__(self, store):
        changeset_chunks = ChunksCollection(progress_iter(
            'Reading {} changesets', next(self._bundle, None)))

        for rev_chunk in progress_iter(
                'Reading and importing {} manifests',
                next(self._bundle, None)):
            pass

        def enumerate_files(iterator):
            null_parents = (NULL_NODE_ID, NULL_NODE_ID)
            last_name = None
            count_names = 0
            for count_chunks, (name, chunk) in enumerate(iterator, start=1):
                if name != last_name:
                    count_names += 1
                last_name = name
                parents = (chunk.parent1, chunk.parent2)
                # Try to detect issue #207 as early as possible.
                # Keep track of file roots of files with metadata and at least
                # one head that can be traced back to each of those roots.
                # Or, in the case of updates, all heads.
                if store._has_metadata or chunk.parent1 in stored_files or \
                        chunk.parent2 in stored_files:
                    stored_files[chunk.node] = parents
                    for p in parents:
                        if p == NULL_NODE_ID:
                            continue
                        if stored_files.get(p, null_parents) != null_parents:
                            del stored_files[p]
                elif parents == null_parents:
                    diff = next(iter(chunk.patch), None)
                    if diff and diff.start == 0 and \
                            diff.text_data[:2] == b'\1\n':
                        stored_files[chunk.node] = parents
                yield (count_chunks, count_names), chunk

        for rev_chunk in progress_enum(
                'Reading and importing {} revisions of {} files',
                enumerate_files(next(self._bundle, None))):
            pass

        if next(self._bundle, None) is not None:
            assert False
        del self._bundle

        for cs in progress_iter(
                'Importing {} changesets',
                changeset_chunks.iter_initialized(lambda x: x, store.changeset,
                                                  Changeset.from_chunk)):
            try:
                store.store_changeset(cs)
            except NothingToGraftException:
                logging.debug('Cannot graft %s, not importing.', cs.node)


SHA1_RE = re.compile(b'[0-9a-fA-F]{1,40}$')


def do_cinnabarclone(repo, manifest, store, limit_schemes=True):
    GRAFT = {
        None: None,
        b'false': False,
        b'true': True,
    }
    try:
        enable_graft = Git.config(
            'cinnabar.graft', remote=repo.remote, values=GRAFT)
    except InvalidConfig:
        enable_graft = None

    url = None
    candidates = []
    for line in manifest.splitlines():
        line = line.strip()
        if not line:
            continue
        spec, _, params = line.partition(b' ')
        params = {
            k: v
            for k, _, v in (p.partition(b'=') for p in params.split())
        }
        graft = params.pop(b'graft', None)
        if params:
            # Future proofing: ignore lines with unknown params, even if we
            # support some that are present.
            continue
        # When grafting, ignore lines without a graft revision.
        if store._graft and not graft:
            continue
        # When explicitly disabling graft, ignore lines with a graft revision.
        if enable_graft is False and graft:
            continue

        graft = graft.split(b',') if graft else []
        graft_u = []
        for g in graft:
            if SHA1_RE.match(g):
                graft_u.append(g.decode('ascii'))
        if len(graft) != len(graft_u):
            continue
        if graft:
            revs = list(Git.iter('rev-parse', '--revs-only', *graft_u))
            if len(revs) != len(graft):
                continue
            # We apparently have all the grafted revisions locally, ensure
            # they're actually reachable.
            if not any(Git.iter(
                    'rev-list', '--branches', '--tags', '--remotes',
                    '--max-count=1', '--ancestry-path', '--stdin',
                    stdin=(b'^%s^@' % c for c in graft),
                    stderr=open(os.devnull, 'wb'))):
                continue

        candidates.append((spec, len(graft) != 0))

    if enable_graft is not False:
        graft_filters = [True, False]
    else:
        graft_filters = [False]
    for graft_filter in graft_filters:
        for spec, graft in candidates:
            if graft == graft_filter:
                url, _, branch = spec.partition(b'#')
                url, branch = (url.split(b'#', 1) + [None])[:2]
                if url:
                    break
        if url:
            break

    if not url:
        logging.warn('Server advertizes cinnabarclone but didn\'t provide '
                     'a git repository url to fetch from.')
        return False

    parsed_url = urlparse(url)
    if limit_schemes and parsed_url.scheme not in (b'http', b'https', b'git'):
        logging.warn('Server advertizes cinnabarclone but provided a non '
                     'http/https git repository. Skipping.')
        return False
    sys.stderr.write('Fetching cinnabar metadata from %s\n' % os.fsdecode(url))
    sys.stderr.flush()
    return store.merge(url, repo.url(), branch)


def getbundle(repo, store, heads, branch_names):
    if isinstance(repo, bundlerepo):
        bundle = repo._unbundler
    else:
        common = findcommon(repo, store, store.heads(branch_names))
        logging.info('common: %s', common)
        bundle = None
        got_partial = False
        if not common:
            if not store._has_metadata:
                manifest = Git.config('cinnabar.clone', remote=repo.remote)
                limit_schemes = False
                if manifest is None and repo.capable(b'cinnabarclone'):
                    # If no cinnabar.clone config was given, but a
                    # cinnabar.clonebundle config was, act as if an empty
                    # cinnabar.clone config had been given, and proceed with
                    # the mercurial clonebundle.
                    if not Git.config('cinnabar.clonebundle',
                                      remote=repo.remote):
                        manifest = repo._call(b'cinnabarclone')
                        limit_schemes = True
                if manifest:
                    got_partial = do_cinnabarclone(repo, manifest, store,
                                                   limit_schemes)
                    if not got_partial:
                        if check_enabled('cinnabarclone'):
                            raise Exception('cinnabarclone failed.')
                        logging.warn('Falling back to normal clone.')
            if not got_partial and repo.capable(b'clonebundles'):
                bundle = get_clonebundle(repo)
                got_partial = bool(bundle)
                if not got_partial and check_enabled('clonebundles'):
                    raise Exception('clonebundles failed.')
        if bundle:
            bundle = unbundler(bundle)
            # Manual move semantics
            apply_bundle = BundleApplier(bundle)
            del bundle
            apply_bundle(store)
            BundleHelper.close()
        if got_partial:
            # Eliminate the heads that we got from the clonebundle or
            # cinnabarclone.
            heads = [h for h in heads if not store.changeset_ref(h)]
            if not heads:
                return
            common = findcommon(repo, store, store.heads(branch_names))
            logging.info('common: %s', common)

        kwargs = {}
        if repo.capable(b'bundle2'):
            bundle2caps = {
                b'HG20': (),
                b'changegroup': (b'01', b'02'),
            }
            kwargs['bundlecaps'] = set((
                b'HG20',
                b'bundle2=%s' % quote_from_bytes(
                    encodecaps(bundle2caps)).encode('ascii')))

        bundle = repo.getbundle(b'bundle', heads=[unhexlify(h) for h in heads],
                                common=[unhexlify(h) for h in common],
                                **kwargs)

        bundle = unbundler(bundle)

    # Manual move semantics
    apply_bundle = BundleApplier(bundle)
    del bundle
    apply_bundle(store)


def push(repo, store, what, repo_heads, repo_branches, dry_run=False):
    def heads():
        for sha1 in store.heads(repo_branches):
            yield b'^%s' % store.changeset_ref(sha1)

    def local_bases():
        h = chain(heads(), (w for w, _, _ in what if w))
        for c, t, p in GitHgHelper.rev_list(b'--topo-order', b'--full-history',
                                            b'--boundary', *h):
            if c[:1] != b'-':
                continue
            if c[1:] == b"shallow":
                raise Exception("Pushing git shallow clones is not supported.")
            yield store.hg_changeset(c[1:])

        for w, _, _ in what:
            if w:
                rev = store.hg_changeset(w)
                if rev:
                    yield rev

    local_bases = set(local_bases())
    pushing_anything = any(src for src, _, _ in what)
    force = all(v for _, _, v in what)
    if pushing_anything and not local_bases and repo_heads:
        fail = True
        if store._has_metadata and force:
            cinnabar_roots = [
                unhexlify(store.hg_changeset(c))
                for c, _, _ in GitHgHelper.rev_list(
                    b'--topo-order', b'--full-history', b'--boundary',
                    b'--max-parents=0', b'refs/cinnabar/metadata^')
            ]
            if any(repo.known(cinnabar_roots)):
                fail = False
        if fail:
            raise Exception(
                'Cannot push to this remote without pulling/updating first.')
    common = findcommon(repo, store, local_bases)
    logging.info('common: %s', common)

    def revs():
        for sha1 in common:
            yield b'^%s' % store.changeset_ref(sha1)

    revs = chain(revs(), (w for w, _, _ in what if w))
    push_commits = list((c, p) for c, t, p in GitHgHelper.rev_list(
        b'--topo-order', b'--full-history', b'--parents', b'--reverse', *revs))

    pushed = False
    if push_commits:
        has_root = any(not p for (c, p) in push_commits)
        if has_root and repo_heads:
            if not force:
                raise Exception('Cannot push a new root')
            else:
                logging.warn('Pushing a new root')
        if force:
            repo_heads = [b'force']
        else:
            if not repo_heads:
                repo_heads = [NULL_NODE_ID]
            repo_heads = [unhexlify(h) for h in repo_heads]
    if push_commits and not dry_run:
        b2caps = repo.capable(b'bundle2') or {}
        if b2caps:
            b2caps = decodecaps(unquote_to_bytes(b2caps))
        logging.getLogger('bundle2').debug('%r', b2caps)
        if b2caps:
            b2caps[b'replycaps'] = encodecaps({b'error': [b'abort']})
        cg = create_bundle(store, push_commits, b2caps)
        if not isinstance(repo, HelperRepo):
            cg = chunkbuffer(cg)
            if not b2caps:
                cg = cg1unpacker(cg, b'UN')
        reply = repo.unbundle(cg, repo_heads, b'')
        if isinstance(reply, unbundle20):
            parts = iter(reply.iterparts())
            for part in parts:
                logging.getLogger('bundle2').debug('part: %s', part.type)
                logging.getLogger('bundle2').debug('params: %r', part.params)
                if part.type == b'output':
                    sys.stderr.write(os.fsdecode(part.read()))
                elif part.type == b'reply:changegroup':
                    # TODO: should check params['in-reply-to']
                    reply = int(part.params[b'return'])
                elif part.type == b'error:abort':
                    message = part.params[b'message'].decode('utf-8')
                    hint = part.params.get(b'hint')
                    if hint:
                        message += '\n\n' + hint.decode('utf-8')
                    raise Exception(message)
                else:
                    logging.getLogger('bundle2').warning(
                        'ignoring bundle2 part: %s', part.type)
        pushed = reply != 0
    return gitdag(push_commits) if pushed or dry_run else ()


def munge_url(url):
    parsed_url = urlparse(url)
    if not parsed_url.scheme:
        # For urls without a scheme, try again with a normalized url with
        # no double-slashes.
        parsed_url = urlparse(re.sub(b'//+', b'/', url))
    # On Windows, assume that a one-letter scheme and no host means we
    # originally had something like c:/foo.
    if not parsed_url.scheme or (
            sys.platform == 'win32' and not parsed_url.netloc and
            len(parsed_url.scheme) == 1):
        if parsed_url.scheme:
            path = b'%s:%s' % (parsed_url.scheme, parsed_url.path)
        else:
            path = parsed_url.path
        return ParseResult(
            b'file',
            parsed_url.netloc,
            path,
            parsed_url.params,
            parsed_url.query,
            parsed_url.fragment)

    if parsed_url.scheme != b'hg':
        return parsed_url

    proto = b'https'
    host = parsed_url.netloc
    if b':' in host:
        host, port = host.rsplit(b':', 1)
        if b'.' in port:
            port, proto = port.split(b'.', 1)
        if not port.isdigit():
            proto = port
            port = None
        if port:
            host = host + b':' + port
    return ParseResult(proto, host, parsed_url.path, parsed_url.params,
                       parsed_url.query, parsed_url.fragment)


class Remote(object):
    def __init__(self, remote, url):
        if remote.startswith((b'hg::', b'hg://')):
            self.name = None
        else:
            self.name = remote
        self.parsed_url = munge_url(url)
        self.url = urlunparse(self.parsed_url)
        self.git_url = url if url.startswith(b'hg://') else b'hg::%s' % url


def get_repo(remote):
    repo = _get_repo(remote)
    repo.remote = remote.name
    return repo


def _get_repo(remote):
    stream = HgRepoHelper.connect(remote.url)
    if stream:
        return bundlerepo(remote.url, stream)
    return HelperRepo(remote.url)<|MERGE_RESOLUTION|>--- conflicted
+++ resolved
@@ -597,14 +597,10 @@
     yield chunks_in_changegroup(chunk_type, cg, 'manifest')
     yield iterate_files(chunk_type, cg)
 
-<<<<<<< HEAD
-    if isinstance(bundle, unbundle20):
-=======
     if hasattr(cg, "end_bundle"):
         cg.end_bundle()
 
-    if unbundle20 and isinstance(bundle, unbundle20):
->>>>>>> d83fe383
+    if isinstance(bundle, unbundle20):
         for part in parts:
             logging.getLogger('bundle2').warning(
                 'ignoring bundle2 part: %s', part.type)

--- conflicted
+++ resolved
@@ -373,7 +373,6 @@
         self._git_files.setdefault(node, sha1)
         return node
 
-<<<<<<< HEAD
     def _hg2git(self, sha1):
         if sha1 in self._pushed:
             if sha1 in self._manifests:
@@ -382,32 +381,24 @@
                 return self._changesets[sha1]
             return self._git_files.get(sha1)
         return super(PushStore, self)._hg2git(sha1)
-=======
-    def file(self, sha1, file_parents=None, git_manifest_parents=None,
-             path=None):
-        if sha1 in self._push_files:
-            return self._push_files[sha1]
-        return super(PushStore, self).file(sha1, file_parents,
-                                           git_manifest_parents, path)
-
-    def manifest(self, sha1, include_parents=True):
-        if sha1 in self._push_manifests:
-            return self._push_manifests[sha1]
+
+    def manifest(self, sha1, include_parents=False):
+        if sha1 not in self._pushed:
+            include_parents = True
         result = super(PushStore, self).manifest(sha1, include_parents)
         # Validate manifests we derive from when bundling are not corrupted.
-        if result.sha1 != sha1:
+        if sha1 not in self._pushed and result.sha1 != sha1:
             raise Exception('Sha1 mismatch for manifest %s' % sha1)
         return result
 
     def changeset(self, sha1, include_parents=True):
-        if sha1 in self._push_changesets:
-            return self._push_changesets[sha1]
+        if sha1 not in self._pushed:
+            include_parents = True
         result = super(PushStore, self).changeset(sha1, include_parents)
         # Validate changesets we derive from when bundling are not corrupted.
-        if result.sha1 != sha1:
+        if sha1 not in self._pushed and result.sha1 != sha1:
             raise Exception('Sha1 mismatch for changeset %s' % sha1)
         return result
->>>>>>> c6e19768
 
     def close(self, rollback=False):
         if rollback:

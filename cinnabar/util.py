--- conflicted
+++ resolved
@@ -139,11 +139,7 @@
 
 experiment = ConfigSetFunc(
     'cinnabar.experiments',
-<<<<<<< HEAD
-    ('merge',),
-=======
-    ('wire', 'merge', 'store'),
->>>>>>> e644e15c
+    ('merge', 'store'),
 )
 
 

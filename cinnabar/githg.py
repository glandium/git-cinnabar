--- conflicted
+++ resolved
@@ -1209,14 +1209,11 @@
             ) as commit:
                 for sha1, target in self._replace.items():
                     commit.filemodify(sha1, target, b'commit')
-<<<<<<< HEAD
+            self._metadata_sha1 = commit.sha1
             if b'refs/cinnabar/checked' in refresh:
                 Git.update_ref(b'refs/cinnabar/checked', commit.sha1)
         elif self._metadata_sha1:
             Git.update_ref(b'refs/cinnabar/checked', self._metadata_sha1)
-=======
-            self._metadata_sha1 = commit.sha1
->>>>>>> 385f6ddf
 
         for c in self._tagcache:
             if c not in changeset_heads:

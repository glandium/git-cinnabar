import hashlib
import os
import sys
import tarfile
import textwrap

from io import BytesIO
from tasks import (
    Task,
    TaskEnvironment,
    bash_command,
)
from variables import (
    ARTIFACT_URL,
    TC_REPO_NAME,
)


def sources_list(snapshot, sections):
    for idx, (archive, dist) in enumerate(sections):
        yield 'deb http://snapshot.debian.org/archive/{}/{} {} main'.format(
            archive,
            snapshot,
            dist,
        )


DOCKER_IMAGES = {
    'base': '''\
<<<<<<< HEAD
        FROM debian:stretch-20220328
=======
        FROM debian:stretch-20220418
>>>>>>> ddd6827b
        RUN ({}) > /etc/apt/sources.list
        RUN apt-get update -o Acquire::Check-Valid-Until=false
        RUN apt-get install -y --no-install-recommends\\
         apt-transport-https\\
         bzip2\\
         ca-certificates\\
         curl\\
<<<<<<< HEAD
         gnupg2\\
=======
         libcurl3-gnutls\\
>>>>>>> ddd6827b
         python-setuptools\\
         python-pip\\
         python3-setuptools\\
         python3-pip\\
         unzip\\
         xz-utils\\
         zip\\
<<<<<<< HEAD
         zstd\\
         && apt-get clean
        RUN curl -sO https://apt.llvm.org/llvm-snapshot.gpg.key &&\\
         gpg --no-default-keyring --keyring /usr/share/keyrings/llvm.gpg\\
          --import llvm-snapshot.gpg.key&& rm llvm-snapshot.gpg.key &&\\
         echo\\
          "deb [signed-by=/usr/share/keyrings/llvm.gpg]\\
           https://apt.llvm.org/stretch/ llvm-toolchain-stretch-13 main"\\
          > /etc/apt/sources.list.d/llvm.list &&\\
         apt-get update -o Acquire::Check-Valid-Until=false&&\\
         python2.7 -m pip install pip==20.3.4 --upgrade --ignore-installed&&\\
         python3 -m pip install pip==20.3.4 --upgrade --ignore-installed
        '''.format('; '.join('echo ' + l for l in sources_list(
            '20220328T210210Z', (
=======
         && apt-get clean &&\\
         python2.7 -m pip install pip==20.3.4 wheel==0.37.0\\
         --upgrade --ignore-installed&&\\
         python3 -m pip install pip==20.3.4 wheel==0.37.0\\
         --upgrade --ignore-installed
        '''.format('; '.join('echo ' + l for l in sources_list(
            '20220418T210440Z', (
>>>>>>> ddd6827b
                ('debian', 'stretch'),
                ('debian', 'stretch-updates'),
                ('debian-security', 'stretch/updates'),
            )))),

    'base-buster': '''\
        FROM debian:buster-20220418
        RUN ({}) > /etc/apt/sources.list
        RUN apt-get update -o Acquire::Check-Valid-Until=false
        RUN apt-get install -y --no-install-recommends\\
         bzip2\\
         ca-certificates\\
         curl\\
         libcurl3-gnutls\\
         python-setuptools\\
         python-pip\\
         python3-setuptools\\
         python3-pip\\
         unzip\\
         xz-utils\\
         zip\\
         && apt-get clean &&\\
         python2.7 -m pip install pip==20.3.4 wheel==0.37.0\\
         --upgrade --ignore-installed&&\\
         python3 -m pip install pip==20.3.4 wheel==0.37.0\\
         --upgrade --ignore-installed
        '''.format('; '.join('echo ' + l for l in sources_list(
            '20220418T210440Z', (  # noqa: E126
                ('debian', 'buster'),
                ('debian', 'buster-updates'),
                ('debian-security', 'buster/updates'),
            )))),

    'build': '''\
        FROM base
        RUN dpkg --add-architecture arm64\\
         && apt-get update -o Acquire::Check-Valid-Until=false\\
         && apt-get install -y --no-install-recommends\\
         clang-13\\
         gcc\\
         git\\
<<<<<<< HEAD
=======
         libc6-dev\\
         libcurl4-gnutls-dev\\
         make\\
         patch\\
         python-dev\\
         python3-dev\\
         zlib1g-dev\\
         && apt-get clean
        ''',

    'build-buster': '''\
        FROM base-buster
        RUN apt-get install -y --no-install-recommends\\
         gcc\\
         git\\
         libc6-dev\\
>>>>>>> ddd6827b
         make\\
         patch\\
         pkg-config\\
         python-dev\\
         python3-dev\\
         libc6-dev\\
         libcurl4-openssl-dev\\
         zlib1g-dev\\
         && echo path-exclude=/usr/bin/curl-config\\
          > /etc/dpkg/dpkg.cfg.d/excludes\\
         && apt-get install -y --no-install-recommends\\
         libc6-dev:arm64\\
         libcurl4-openssl-dev:arm64\\
         zlib1g-dev:arm64\\
         libgcc-6-dev:arm64\\
         binutils-aarch64-linux-gnu\\
         dpkg-dev\\
         && apt-get clean\\
         && ln -s /usr/bin/aarch64-linux-gnu-ld\\
          /usr/bin/aarch64-unknown-linux-gnu-ld
        ''',

    'codecov': '''\
        FROM base
        RUN apt-get install -y --no-install-recommends\\
         gcc\\
         git\\
         python3-coverage\\
         && apt-get clean
        RUN ln -s /usr/bin/python3-coverage /usr/local/bin/coverage\\
         && python3 -m pip install codecov==2.1.12
        RUN curl -sL {} | tar -C /usr/local/bin -jxf -
        '''.format(
        'https://github.com/mozilla/grcov/releases/download/v0.8.7'
        '/grcov-x86_64-unknown-linux-gnu.tar.bz2'
    ),

    'test': '''\
        FROM base-buster
        RUN apt-get install -y --no-install-recommends\\
         flake8\\
         llvm-13\\
         make\\
         python3-coverage\\
         python3-flake8\\
         python3-nose\\
         python-virtualenv\\
         && apt-get clean\\
         && pip3 install cram==0.7\\
         && ln -s llvm-symbolizer-13 /usr/bin/llvm-symbolizer
        ''',
}


class HashWriter(object):
    def __init__(self):
        self._h = hashlib.sha1()

    def write(self, buf):
        self._h.update(buf)

    def hexdigest(self):
        return self._h.hexdigest()


class DockerImage(object):
    PREFIX = 'linux'

    def __init__(self, name):
        defn = DOCKER_IMAGES[name]
        defn = textwrap.dedent(defn).splitlines()
        assert defn[0].startswith('FROM ')
        base = defn.pop(0)[5:].strip()
        self.name = name
        if ':' not in base:
            base = self.__class__(base)
        self.base = base
        self.definition = '\n'.join(defn)

    def __str__(self):
        return '{}/{}:{}'.format(
            TC_REPO_NAME,
            self.name,
            self.hexdigest
        )

    tag = property(__str__)

    @property
    def index(self):
        return '.'.join((self.PREFIX, self.name, self.hexdigest))

    @property
    def hexdigest(self):
        h = HashWriter()
        self.send_context_to(h)
        return h.hexdigest()

    def send_context_to(self, fileobj):
        base = str(self.base)
        dockerfile = 'FROM {}\n{}'.format(base, self.definition)
        with tarfile.open(mode='w|', fileobj=fileobj,
                          format=tarfile.GNU_FORMAT) as tar:
            info = tarfile.TarInfo('Dockerfile')
            info.mode = 0o644
            info.type = tarfile.REGTYPE
            info.uid = info.gid = 0
            info.uname = info.gname = ''
            info.mtime = 0
            info.size = len(dockerfile)
            tar.addfile(info, BytesIO(dockerfile.encode()))


class DockerImageTask(DockerImage, Task, metaclass=TaskEnvironment):
    PREFIX = 'linux'
    cpu = 'x86_64'
    os = 'linux'

    def __init__(self, name):
        super(DockerImageTask, self).__init__(name)

        kwargs = {}
        if isinstance(self.base, DockerImage):
            kwargs['dependencies'] = [self.base]
        Task.__init__(
            self,
            task_env=self,
            description='docker image: {}'.format(name),
            index=self.index,
            expireIn='26 weeks',
            image='python:3.7',
            dind=True,
            command=Task.checkout() + [
                'pip install requests-unixsocket==0.3.0 zstandard==0.17.0',
                'python3 repo/CI/docker.py build {}'
                .format(name),
                'python3 repo/CI/docker.py save {}'
                ' > $ARTIFACTS/image.tar.zst'.format(name),
            ],
            artifact='image.tar.zst',
            **kwargs
        )

    def prepare_params(self, params):
        if 'image' not in params:
            params['image'] = self
        params['command'] = bash_command(*params['command'])
        params.setdefault('env', {})['ARTIFACTS'] = '/tmp'
        if 'artifacts' in params:
            params['artifacts'] = ['{}/{}'.format('/tmp', a)
                                   for a in params['artifacts']]
        return params


if __name__ != '__main__':
    DockerImage = DockerImageTask


def docker_session():
    import requests_unixsocket
    return requests_unixsocket.Session()


def docker_url(path, **kwargs):
    from urllib.parse import (
        quote,
        urlencode,
        urlunparse,
    )

    docker_socket = os.environ.get('DOCKER_SOCKET', '/var/run/docker.sock')
    return urlunparse((
        'http+unix',
        quote(docker_socket, safe=''),
        path,
        '',
        urlencode(kwargs),
        ''))


class CommandHandler(object):
    @staticmethod
    def _valid_stdout():
        if sys.stdout.isatty():
            print('Refusing to send binary data to your terminal.',
                  file=sys.stderr)
            return False
        return True

    @staticmethod
    def _request_error(request):
        if request.status_code != 200:
            message = request.json().get('message')
            if not message:
                message = 'docker API returned HTTP code {}'.format(
                    request.status_code)
            print(message, file=sys.stderr)
            return True
        return False

    @classmethod
    def _handle_request(cls, request):
        import json

        if cls._request_error(request):
            return 1
        status_line = {}
        buf = b''
        for content in request.iter_content(chunk_size=None):
            if not content:
                continue
            # Sometimes, a chunk of content is not a complete json, so we
            # cumulate with leftovers from previous iterations.
            buf += content
            try:
                data = json.loads(buf)
            except Exception:
                continue
            buf = b''
            # data is sometimes an empty dict.
            if not data:
                continue
            # Mimick how docker itself presents the output. This code was
            # tested with API version 1.18 and 1.26.
            if 'status' in data:
                if 'id' in data:
                    if sys.stderr.isatty():
                        total_lines = len(status_line)
                        line = status_line.setdefault(data['id'], total_lines)
                        n = total_lines - line
                        if n > 0:
                            # Move the cursor up n lines.
                            sys.stderr.write('\033[{}A'.format(n))
                        # Clear line and move the cursor to the beginning of
                        # it.
                        sys.stderr.write('\033[2K\r')
                        sys.stderr.write('{}: {} {}\n'.format(
                            data['id'], data['status'],
                            data.get('progress', '')))
                        if n > 1:
                            # Move the cursor down n - 1 lines, which,
                            # considering the carriage return on the last
                            # write, gets us back where we started.
                            sys.stderr.write('\033[{}B'.format(n - 1))
                    else:
                        status = status_line.get(data['id'])
                        # Only print status changes.
                        if status != data['status']:
                            sys.stderr.write('{}: {}\n'.format(data['id'],
                                                               data['status']))
                            status_line[data['id']] = data['status']
                else:
                    status_line = {}
                    sys.stderr.write('{}\n'.format(data['status']))
            elif 'stream' in data:
                sys.stderr.write(data['stream'])
            elif 'error' in data:
                print(data['error'], file=sys.stderr)
                code = data.get('errorDetail', {}).get('code', None)
                return 1 if code is None else code
            else:
                raise NotImplementedError(repr(data))
            sys.stderr.flush()

    @classmethod
    def build(cls, image):
        session = docker_session()
        if isinstance(image.base, DockerImage):
            r = session.get(
                docker_url('images/{}/json'.format(image.base.tag)))
            if r.status_code == 404:
                ret = cls.load(image.base)
                if ret:
                    return ret
            elif cls._request_error(r):
                return 1
            # Consume the output, even if we don't use it.
            r.content

        context = BytesIO()
        image.send_context_to(context)
        r = session.post(
            docker_url('build', nocache=1, t=image.tag),
            data=context.getvalue(),
            stream=True,
            headers={'Content-Type': 'application/x-tar'},
        )
        return cls._handle_request(r)

    @classmethod
    def context(cls, image):
        if not cls._valid_stdout():
            return 1
        image.send_context_to(sys.stdout)

    @classmethod
    def load(cls, image):
        import requests
        import zstandard as zstd

        taskId = Task.by_index[image.index]
        if not isinstance(taskId, Task.by_index.Existing):
            print(
                'Could not find a cached "{}" docker image'.format(image.name),
                file=sys.stderr)
            return 1

        r = requests.get(ARTIFACT_URL.format(taskId, 'public/image.tar.zst'),
                         stream=True)
        if r.status_code != 200:
            print()
            return 1

        r = docker_session().post(
            docker_url('images/load', quiet=0),
            data=zstd.ZstdDecompressor().read_to_iter(r.raw),
            stream=True,
            headers={'Content-Type': 'application/x-tar'},
        )
        return cls._handle_request(r)

    @classmethod
    def save(cls, image):
        import zstandard as zstd

        r = docker_session().get(
            docker_url('images/{}/get'.format(image.tag)),
            stream=True,
        )
        if cls._request_error(r):
            return 1
        if not cls._valid_stdout():
            return 1
        level = int(os.environ.get('DOCKER_IMAGE_ZSTD_LEVEL', '10'))
        compressor = zstd.ZstdCompressor(threads=-1, level=level,
                                         write_checksum=True).compressobj()
        for raw in r.iter_content(zstd.COMPRESSION_RECOMMENDED_INPUT_SIZE):
            chunk = compressor.compress(raw)
            if chunk:
                sys.stdout.buffer.write(chunk)

        chunk = compressor.flush()
        if chunk:
            sys.stdout.buffer.write(chunk)


if __name__ == '__main__':
    import argparse
    import logging
    logging.basicConfig(level=logging.DEBUG)

    commands = tuple(c for c in dir(CommandHandler) if not c.startswith('_'))
    parser = argparse.ArgumentParser()
    parser.add_argument('command', choices=commands)
    parser.add_argument('name', choices=DOCKER_IMAGES.keys(),
                        help='Help of the docker image to build')
    args = parser.parse_args()
    image = DockerImage(args.name)
    sys.exit(getattr(CommandHandler, args.command)(image))<|MERGE_RESOLUTION|>--- conflicted
+++ resolved
@@ -27,11 +27,7 @@
 
 DOCKER_IMAGES = {
     'base': '''\
-<<<<<<< HEAD
-        FROM debian:stretch-20220328
-=======
         FROM debian:stretch-20220418
->>>>>>> ddd6827b
         RUN ({}) > /etc/apt/sources.list
         RUN apt-get update -o Acquire::Check-Valid-Until=false
         RUN apt-get install -y --no-install-recommends\\
@@ -39,11 +35,8 @@
          bzip2\\
          ca-certificates\\
          curl\\
-<<<<<<< HEAD
          gnupg2\\
-=======
          libcurl3-gnutls\\
->>>>>>> ddd6827b
          python-setuptools\\
          python-pip\\
          python3-setuptools\\
@@ -51,7 +44,6 @@
          unzip\\
          xz-utils\\
          zip\\
-<<<<<<< HEAD
          zstd\\
          && apt-get clean
         RUN curl -sO https://apt.llvm.org/llvm-snapshot.gpg.key &&\\
@@ -62,19 +54,12 @@
            https://apt.llvm.org/stretch/ llvm-toolchain-stretch-13 main"\\
           > /etc/apt/sources.list.d/llvm.list &&\\
          apt-get update -o Acquire::Check-Valid-Until=false&&\\
-         python2.7 -m pip install pip==20.3.4 --upgrade --ignore-installed&&\\
-         python3 -m pip install pip==20.3.4 --upgrade --ignore-installed
-        '''.format('; '.join('echo ' + l for l in sources_list(
-            '20220328T210210Z', (
-=======
-         && apt-get clean &&\\
          python2.7 -m pip install pip==20.3.4 wheel==0.37.0\\
          --upgrade --ignore-installed&&\\
          python3 -m pip install pip==20.3.4 wheel==0.37.0\\
          --upgrade --ignore-installed
         '''.format('; '.join('echo ' + l for l in sources_list(
             '20220418T210440Z', (
->>>>>>> ddd6827b
                 ('debian', 'stretch'),
                 ('debian', 'stretch-updates'),
                 ('debian-security', 'stretch/updates'),
@@ -85,9 +70,11 @@
         RUN ({}) > /etc/apt/sources.list
         RUN apt-get update -o Acquire::Check-Valid-Until=false
         RUN apt-get install -y --no-install-recommends\\
+         apt-transport-https\\
          bzip2\\
          ca-certificates\\
          curl\\
+         gnupg2\\
          libcurl3-gnutls\\
          python-setuptools\\
          python-pip\\
@@ -96,7 +83,16 @@
          unzip\\
          xz-utils\\
          zip\\
-         && apt-get clean &&\\
+         zstd\\
+         && apt-get clean
+        RUN curl -sO https://apt.llvm.org/llvm-snapshot.gpg.key &&\\
+         gpg --no-default-keyring --keyring /usr/share/keyrings/llvm.gpg\\
+          --import llvm-snapshot.gpg.key&& rm llvm-snapshot.gpg.key &&\\
+         echo\\
+          "deb [signed-by=/usr/share/keyrings/llvm.gpg]\\
+           https://apt.llvm.org/stretch/ llvm-toolchain-stretch-13 main"\\
+          > /etc/apt/sources.list.d/llvm.list &&\\
+         apt-get update -o Acquire::Check-Valid-Until=false&&\\
          python2.7 -m pip install pip==20.3.4 wheel==0.37.0\\
          --upgrade --ignore-installed&&\\
          python3 -m pip install pip==20.3.4 wheel==0.37.0\\
@@ -116,38 +112,19 @@
          clang-13\\
          gcc\\
          git\\
-<<<<<<< HEAD
-=======
-         libc6-dev\\
-         libcurl4-gnutls-dev\\
-         make\\
-         patch\\
-         python-dev\\
-         python3-dev\\
-         zlib1g-dev\\
-         && apt-get clean
-        ''',
-
-    'build-buster': '''\
-        FROM base-buster
-        RUN apt-get install -y --no-install-recommends\\
-         gcc\\
-         git\\
-         libc6-dev\\
->>>>>>> ddd6827b
          make\\
          patch\\
          pkg-config\\
          python-dev\\
          python3-dev\\
          libc6-dev\\
-         libcurl4-openssl-dev\\
+         libcurl4-gnutls-dev\\
          zlib1g-dev\\
          && echo path-exclude=/usr/bin/curl-config\\
           > /etc/dpkg/dpkg.cfg.d/excludes\\
          && apt-get install -y --no-install-recommends\\
          libc6-dev:arm64\\
-         libcurl4-openssl-dev:arm64\\
+         libcurl4-gnutls-dev:arm64\\
          zlib1g-dev:arm64\\
          libgcc-6-dev:arm64\\
          binutils-aarch64-linux-gnu\\
@@ -155,6 +132,20 @@
          && apt-get clean\\
          && ln -s /usr/bin/aarch64-linux-gnu-ld\\
           /usr/bin/aarch64-unknown-linux-gnu-ld
+        ''',
+
+    'build-buster': '''\
+        FROM base-buster
+        RUN apt-get install -y --no-install-recommends\\
+         gcc\\
+         git\\
+         libc6-dev\\
+         make\\
+         patch\\
+         python-dev\\
+         python3-dev\\
+         zlib1g-dev\\
+         && apt-get clean
         ''',
 
     'codecov': '''\

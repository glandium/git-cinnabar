import hashlib
import os
import sys
import tarfile
import textwrap

from io import BytesIO
from tasks import (
    Task,
    TaskEnvironment,
    bash_command,
)
from variables import (
    ARTIFACT_URL,
    TC_REPO_NAME,
)


def sources_list(snapshot, sections):
    for idx, (archive, dist) in enumerate(sections):
        yield 'deb http://snapshot.debian.org/archive/{}/{} {} main'.format(
            archive,
            snapshot,
            dist,
        )


DOCKER_IMAGES = {
    'base': '''\
        FROM debian:stretch-20210927
        RUN ({}) > /etc/apt/sources.list
        RUN apt-get update -o Acquire::Check-Valid-Until=false
        RUN apt-get install -y --no-install-recommends\\
         apt-transport-https\\
         bzip2\\
         ca-certificates\\
         curl\\
         gnupg2\\
         python-setuptools\\
         python-pip\\
         python-wheel\\
         python3-setuptools\\
         python3-pip\\
         python3-wheel\\
         unzip\\
         xz-utils\\
         zip\\
<<<<<<< HEAD
         && apt-get clean
        RUN curl -sO https://apt.llvm.org/llvm-snapshot.gpg.key &&\\
         gpg --no-default-keyring --keyring /usr/share/keyrings/llvm.gpg\\
          --import llvm-snapshot.gpg.key&& rm llvm-snapshot.gpg.key &&\\
         echo\\
          "deb [signed-by=/usr/share/keyrings/llvm.gpg]\\
           https://apt.llvm.org/stretch/ llvm-toolchain-stretch-12 main"\\
          > /etc/apt/sources.list.d/llvm.list &&\\
         apt-get update -o Acquire::Check-Valid-Until=false
        RUN pip install pip==20.3.4 --upgrade --ignore-installed
=======
         && apt-get clean &&\\
         python2.7 -m pip install pip==20.3.4 --upgrade --ignore-installed&&\\
         python3 -m pip install pip==20.3.4 --upgrade --ignore-installed
>>>>>>> ea93db28
        '''.format('; '.join('echo ' + l for l in sources_list(
            '20210927T204628Z', (
                ('debian', 'stretch'),
                ('debian', 'stretch-updates'),
                ('debian-security', 'stretch/updates'),
            )))),

    'build': '''\
        FROM base
        RUN dpkg --add-architecture arm64\\
         && apt-get update -o Acquire::Check-Valid-Until=false\\
         && apt-get install -y --no-install-recommends\\
         clang-12\\
         gcc\\
         git\\
         make\\
         patch\\
         pkg-config\\
         python-dev\\
         python3-dev\\
         libc6-dev\\
         libcurl4-openssl-dev\\
         zlib1g-dev\\
         && echo path-exclude=/usr/bin/curl-config\\
          > /etc/dpkg/dpkg.cfg.d/excludes\\
         && apt-get install -y --no-install-recommends\\
         libc6-dev:arm64\\
         libcurl4-openssl-dev:arm64\\
         zlib1g-dev:arm64\\
         libgcc-6-dev:arm64\\
         binutils-aarch64-linux-gnu\\
         dpkg-dev\\
         && apt-get clean\\
         && ln -s /usr/bin/aarch64-linux-gnu-ld\\
          /usr/bin/aarch64-unknown-linux-gnu-ld
        ''',

    'codecov': '''\
        FROM base
        RUN apt-get install -y --no-install-recommends\\
         gcc\\
         git\\
         python3-coverage\\
         && apt-get clean
        RUN ln -s /usr/bin/python3-coverage /usr/local/bin/coverage\\
         && python3 -m pip install codecov==2.1.12
        RUN curl -sL {} | tar -C /usr/local/bin -jxf -
        '''.format(
        'https://github.com/mozilla/grcov/releases/download/v0.7.1'
        '/grcov-linux-x86_64.tar.bz2'
    ),

    'test': '''\
        FROM base
        RUN apt-get install -y --no-install-recommends\\
         flake8\\
         llvm-12\\
         make\\
         python-coverage\\
         python-flake8\\
         python3-flake8\\
         python-nose\\
         python3-nose\\
         python-virtualenv\\
         && apt-get clean\\
         && pip install cram==0.7\\
         && ln -s llvm-symbolizer-12 /usr/bin/llvm-symbolizer
        ''',
}


class HashWriter(object):
    def __init__(self):
        self._h = hashlib.sha1()

    def write(self, buf):
        self._h.update(buf)

    def hexdigest(self):
        return self._h.hexdigest()


class DockerImage(object):
    PREFIX = 'linux'

    def __init__(self, name):
        defn = DOCKER_IMAGES[name]
        defn = textwrap.dedent(defn).splitlines()
        assert defn[0].startswith('FROM ')
        base = defn.pop(0)[5:].strip()
        self.name = name
        if ':' not in base:
            base = self.__class__(base)
        self.base = base
        self.definition = '\n'.join(defn)

    def __str__(self):
        return '{}/{}:{}'.format(
            TC_REPO_NAME,
            self.name,
            self.hexdigest
        )

    tag = property(__str__)

    @property
    def index(self):
        return '.'.join((self.PREFIX, self.name, self.hexdigest))

    @property
    def hexdigest(self):
        h = HashWriter()
        self.send_context_to(h)
        return h.hexdigest()

    def send_context_to(self, fileobj):
        base = str(self.base)
        dockerfile = 'FROM {}\n{}'.format(base, self.definition)
        with tarfile.open(mode='w|', fileobj=fileobj,
                          format=tarfile.GNU_FORMAT) as tar:
            info = tarfile.TarInfo('Dockerfile')
            info.mode = 0o644
            info.type = tarfile.REGTYPE
            info.uid = info.gid = 0
            info.uname = info.gname = ''
            info.mtime = 0
            info.size = len(dockerfile)
            tar.addfile(info, BytesIO(dockerfile.encode()))


class DockerImageTask(DockerImage, Task, metaclass=TaskEnvironment):
    PREFIX = 'linux'
    cpu = 'x86_64'
    os = 'linux'

    def __init__(self, name):
        super(DockerImageTask, self).__init__(name)

        kwargs = {}
        if isinstance(self.base, DockerImage):
            kwargs['dependencies'] = [self.base]
        Task.__init__(
            self,
            task_env=self,
            description='docker image: {}'.format(name),
            index=self.index,
            expireIn='26 weeks',
            image='python:3.7',
            dind=True,
            command=Task.checkout() + [
                'pip install requests-unixsocket==0.2.0 zstandard==0.15.2',
                'python3 repo/CI/docker.py build {}'
                .format(name),
                'python3 repo/CI/docker.py save {}'
                ' > $ARTIFACTS/image.tar.zst'.format(name),
            ],
            artifact='image.tar.zst',
            **kwargs
        )

    def prepare_params(self, params):
        if 'image' not in params:
            params['image'] = self
        params['command'] = bash_command(*params['command'])
        params.setdefault('env', {})['ARTIFACTS'] = '/tmp'
        if 'artifacts' in params:
            params['artifacts'] = ['{}/{}'.format('/tmp', a)
                                   for a in params['artifacts']]
        return params


if __name__ != '__main__':
    DockerImage = DockerImageTask


def docker_session():
    import requests_unixsocket
    return requests_unixsocket.Session()


def docker_url(path, **kwargs):
    from urllib.parse import (
        quote,
        urlencode,
        urlunparse,
    )

    docker_socket = os.environ.get('DOCKER_SOCKET', '/var/run/docker.sock')
    return urlunparse((
        'http+unix',
        quote(docker_socket, safe=''),
        path,
        '',
        urlencode(kwargs),
        ''))


class CommandHandler(object):
    @staticmethod
    def _valid_stdout():
        if sys.stdout.isatty():
            print('Refusing to send binary data to your terminal.',
                  file=sys.stderr)
            return False
        return True

    @staticmethod
    def _request_error(request):
        if request.status_code != 200:
            message = request.json().get('message')
            if not message:
                message = 'docker API returned HTTP code {}'.format(
                    request.status_code)
            print(message, file=sys.stderr)
            return True
        return False

    @classmethod
    def _handle_request(cls, request):
        import json

        if cls._request_error(request):
            return 1
        status_line = {}
        buf = b''
        for content in request.iter_content(chunk_size=None):
            if not content:
                continue
            # Sometimes, a chunk of content is not a complete json, so we
            # cumulate with leftovers from previous iterations.
            buf += content
            try:
                data = json.loads(buf)
            except Exception:
                continue
            buf = b''
            # data is sometimes an empty dict.
            if not data:
                continue
            # Mimick how docker itself presents the output. This code was
            # tested with API version 1.18 and 1.26.
            if 'status' in data:
                if 'id' in data:
                    if sys.stderr.isatty():
                        total_lines = len(status_line)
                        line = status_line.setdefault(data['id'], total_lines)
                        n = total_lines - line
                        if n > 0:
                            # Move the cursor up n lines.
                            sys.stderr.write('\033[{}A'.format(n))
                        # Clear line and move the cursor to the beginning of
                        # it.
                        sys.stderr.write('\033[2K\r')
                        sys.stderr.write('{}: {} {}\n'.format(
                            data['id'], data['status'],
                            data.get('progress', '')))
                        if n > 1:
                            # Move the cursor down n - 1 lines, which,
                            # considering the carriage return on the last
                            # write, gets us back where we started.
                            sys.stderr.write('\033[{}B'.format(n - 1))
                    else:
                        status = status_line.get(data['id'])
                        # Only print status changes.
                        if status != data['status']:
                            sys.stderr.write('{}: {}\n'.format(data['id'],
                                                               data['status']))
                            status_line[data['id']] = data['status']
                else:
                    status_line = {}
                    sys.stderr.write('{}\n'.format(data['status']))
            elif 'stream' in data:
                sys.stderr.write(data['stream'])
            elif 'error' in data:
                print(data['error'], file=sys.stderr)
                code = data.get('errorDetail', {}).get('code', None)
                return 1 if code is None else code
            else:
                raise NotImplementedError(repr(data))
            sys.stderr.flush()

    @classmethod
    def build(cls, image):
        session = docker_session()
        if isinstance(image.base, DockerImage):
            r = session.get(
                docker_url('images/{}/json'.format(image.base.tag)))
            if r.status_code == 404:
                ret = cls.load(image.base)
                if ret:
                    return ret
            elif cls._request_error(r):
                return 1
            # Consume the output, even if we don't use it.
            r.content

        context = BytesIO()
        image.send_context_to(context)
        r = session.post(
            docker_url('build', nocache=1, t=image.tag),
            data=context.getvalue(),
            stream=True,
            headers={'Content-Type': 'application/x-tar'},
        )
        return cls._handle_request(r)

    @classmethod
    def context(cls, image):
        if not cls._valid_stdout():
            return 1
        image.send_context_to(sys.stdout)

    @classmethod
    def load(cls, image):
        import requests
        import zstandard as zstd

        taskId = Task.by_index[image.index]
        if not isinstance(taskId, Task.by_index.Existing):
            print(
                'Could not find a cached "{}" docker image'.format(image.name),
                file=sys.stderr)
            return 1

        r = requests.get(ARTIFACT_URL.format(taskId, 'public/image.tar.zst'),
                         stream=True)
        if r.status_code != 200:
            print()
            return 1

        r = docker_session().post(
            docker_url('images/load', quiet=0),
            data=zstd.ZstdDecompressor().read_to_iter(r.raw),
            stream=True,
            headers={'Content-Type': 'application/x-tar'},
        )
        return cls._handle_request(r)

    @classmethod
    def save(cls, image):
        import zstandard as zstd

        r = docker_session().get(
            docker_url('images/{}/get'.format(image.tag)),
            stream=True,
        )
        if cls._request_error(r):
            return 1
        if not cls._valid_stdout():
            return 1
        level = int(os.environ.get('DOCKER_IMAGE_ZSTD_LEVEL', '10'))
        compressor = zstd.ZstdCompressor(threads=-1, level=level,
                                         write_checksum=True).compressobj()
        for raw in r.iter_content(zstd.COMPRESSION_RECOMMENDED_INPUT_SIZE):
            chunk = compressor.compress(raw)
            if chunk:
                sys.stdout.buffer.write(chunk)

        chunk = compressor.flush()
        if chunk:
            sys.stdout.buffer.write(chunk)


if __name__ == '__main__':
    import argparse
    import logging
    logging.basicConfig(level=logging.DEBUG)

    commands = tuple(c for c in dir(CommandHandler) if not c.startswith('_'))
    parser = argparse.ArgumentParser()
    parser.add_argument('command', choices=commands)
    parser.add_argument('name', choices=DOCKER_IMAGES.keys(),
                        help='Help of the docker image to build')
    args = parser.parse_args()
    image = DockerImage(args.name)
    sys.exit(getattr(CommandHandler, args.command)(image))<|MERGE_RESOLUTION|>--- conflicted
+++ resolved
@@ -45,7 +45,6 @@
          unzip\\
          xz-utils\\
          zip\\
-<<<<<<< HEAD
          && apt-get clean
         RUN curl -sO https://apt.llvm.org/llvm-snapshot.gpg.key &&\\
          gpg --no-default-keyring --keyring /usr/share/keyrings/llvm.gpg\\
@@ -54,13 +53,9 @@
           "deb [signed-by=/usr/share/keyrings/llvm.gpg]\\
            https://apt.llvm.org/stretch/ llvm-toolchain-stretch-12 main"\\
           > /etc/apt/sources.list.d/llvm.list &&\\
-         apt-get update -o Acquire::Check-Valid-Until=false
-        RUN pip install pip==20.3.4 --upgrade --ignore-installed
-=======
-         && apt-get clean &&\\
+         apt-get update -o Acquire::Check-Valid-Until=false&&\\
          python2.7 -m pip install pip==20.3.4 --upgrade --ignore-installed&&\\
          python3 -m pip install pip==20.3.4 --upgrade --ignore-installed
->>>>>>> ea93db28
         '''.format('; '.join('echo ' + l for l in sources_list(
             '20210927T204628Z', (
                 ('debian', 'stretch'),

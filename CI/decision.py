--- conflicted
+++ resolved
@@ -355,9 +355,6 @@
         },
     )
 
-<<<<<<< HEAD
-    for variant in ('coverage', 'asan'):
-=======
     TestTask(
         extra_desc='experiments',
         env={
@@ -377,13 +374,7 @@
         hg='{}.py3'.format(MERCURIAL_VERSION),
     )
 
-    for variant in ('coverage', 'old'):
-        env = {
-            'GIT_CINNABAR_CHECK': 'no-mercurial',
-        }
-        if variant == 'old':
-            env['GIT_CINNABAR_OLD_HELPER'] = '1'
->>>>>>> 9b89584e
+    for variant in ('coverage', 'asan'):
         TestTask(
             variant=variant,
             extra_desc='cram',
@@ -396,39 +387,19 @@
             },
         )
 
-<<<<<<< HEAD
-=======
-    for variant in ('coverage', 'asan'):
-        for check in ([], ['no-mercurial']):
-            TestTask(
-                variant=variant,
-                extra_desc=' '.join(['cram'] + check),
-                clone=False,
-                command=[
-                    'cram --verbose repo/tests',
-                ],
-                env={
-                    'GIT_CINNABAR_CHECK': ','.join(
-                        ['no-version-check'] + check),
-                },
-            )
-
-    for check in ([], ['no-mercurial']):
-        TestTask(
-            extra_desc=' '.join(['cram'] + check),
-            clone=False,
-            command=[
-                'cram --verbose repo/tests',
-            ],
-            env={
-                'GIT_CINNABAR_CHECK': ','.join(
-                    ['no-version-check'] + check),
-                'GIT_CINNABAR_EXPERIMENTS': 'python3,true',
-            },
-            hg='{}.py3'.format(MERCURIAL_VERSION),
-        )
-
->>>>>>> 9b89584e
+    TestTask(
+        extra_desc='cram',
+        clone=False,
+        command=[
+            'cram --verbose repo/tests',
+        ],
+        env={
+            'GIT_CINNABAR_CHECK': 'no-version-check',
+            'GIT_CINNABAR_EXPERIMENTS': 'python3,true',
+        },
+        hg='{}.py3'.format(MERCURIAL_VERSION),
+    )
+
 
 @action('more-hg-versions',
         title='More hg versions',

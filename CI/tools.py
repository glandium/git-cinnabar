import hashlib
import os

from tasks import (
    Task,
    TaskEnvironment,
    Tool,
    parse_version,
)
from util import build_commit
from docker import DockerImage
import msys


MERCURIAL_VERSION = '6.1'
GIT_VERSION = '2.35.1'

ALL_MERCURIAL_VERSIONS = (
    '1.9.3', '2.0.2', '2.1.2', '2.2.3', '2.3.2', '2.4.2', '2.5.4',
    '2.6.3', '2.7.2', '2.8.2', '2.9.1', '3.0.1', '3.1.2', '3.2.4',
    '3.3.3', '3.4.2', '3.5.2', '3.6.3', '3.7.3', '3.8.4', '3.9.2',
    '4.0.2', '4.1.3', '4.2.2', '4.3.3', '4.4.2', '4.5.3', '4.6.2',
    '4.7.2', '4.8.2', '4.9.1', '5.0.2', '5.1.2', '5.2.2', '5.3.2',
    '5.4.2', '5.5.2', '5.6.1', '5.7.1', '5.8.1', '5.9.3', '6.0.3',
    '6.1',
)

SOME_MERCURIAL_VERSIONS = (
    '1.9.3', '2.5.4', '3.4.2',
)

assert MERCURIAL_VERSION in ALL_MERCURIAL_VERSIONS
assert all(v in ALL_MERCURIAL_VERSIONS for v in SOME_MERCURIAL_VERSIONS)


def nproc(env):
    if env.os == 'macos':
        return 'sysctl -n hw.physicalcpu'
    return 'nproc --all'


class Git(Task, metaclass=Tool):
    PREFIX = "git"

    def __init__(self, os_and_version):
        (os, version) = os_and_version.split('.', 1)
        if os.startswith('osx'):
            build_image = TaskEnvironment.by_name('osx.build')
        else:
            build_image = DockerImage.by_name('build')
        if os == 'linux' or os.startswith('osx'):
            h = hashlib.sha1(build_image.hexdigest.encode())
            h.update(b'v3' if version == GIT_VERSION else b'v2')
            if os == 'linux':
                description = 'git v{}'.format(version)
            else:
                env = build_image
                description = 'git v{} {} {}'.format(version, env.os, env.cpu)
            Task.__init__(
                self,
                task_env=build_image,
                description=description,
                index='{}.git.v{}'.format(h.hexdigest(), version),
                expireIn='26 weeks',
                command=Task.checkout(
                    'git://git.kernel.org/pub/scm/git/git.git',
                    'v{}'.format(version),
                    dest='git',
                ) + Task.checkout() + ([
                    'patch -d git -p1 < repo/CI/git-transport-disconnect.diff',
                ] if version == GIT_VERSION else []) + [
                    'make -C git -j$({}) install prefix=/ NO_GETTEXT=1'
                    ' NO_OPENSSL=1 NO_TCLTK=1 NO_UNCOMPRESS2=1'
                    ' DESTDIR=$PWD/git'.format(
                        nproc(build_image)),
                    'tar -Jcf $ARTIFACTS/git-{}.tar.xz git'
                    .format(version),
                ],
                artifact='git-{}.tar.xz'.format(version),
            )
        else:
            env = TaskEnvironment.by_name('{}.build'.format(os))
            raw_version = version
            if 'windows' not in version:
                version = {
                    version: version + '.windows.1',
                    '2.17.1': '2.17.1.windows.2',
                }.get(version)
            if version.endswith('.windows.1'):
                min_ver = version[:-len('.windows.1')]
            else:
                min_ver = version.replace('windows.', '')
            Task.__init__(
                self,
                task_env=build_image,
                description='git v{} {} {}'.format(version, env.os, env.cpu),
                index='{}.git.v{}'.format(os, raw_version),
                expireIn='26 weeks',
                command=[
                    'curl -L https://github.com/git-for-windows/git/releases/'
                    'download/v{}/MinGit-{}-{}-bit.zip'
                    ' -o git.zip'.format(version, min_ver, msys.bits(env.cpu)),
                    'unzip -d git git.zip',
                    'curl -L https://github.com/git-for-windows/git/releases/'
                    'download/v{}/Git-{}-{}-bit.tar.bz2 | '
                    'tar -C git -jx {}/libexec/git-core/git-http-backend.exe'
                    .format(version, min_ver, msys.bits(env.cpu),
                            msys.mingw(env.cpu).lower()),
                    'tar -jcf $ARTIFACTS/git-{}.tar.bz2 git'.format(
                        raw_version),
                ],
                artifact='git-{}.tar.bz2'.format(raw_version),
            )

    @classmethod
    def install(cls, name):
        url = '{{{}.artifact}}'.format(cls.by_name(name))
        if name.startswith('linux.'):
            return [
                'curl -L {} | tar -Jxf -'.format(url),
                'export PATH=$PWD/git/bin:$PATH',
                'export GIT_EXEC_PATH=$PWD/git/libexec/git-core',
                'export GIT_TEMPLATE_DIR=$PWD/git/share/git-core/templates',
            ]
        else:
            return [
                'curl -L {} -o git.tar.bz2'.format(url),
                'tar -jxf git.tar.bz2',
            ]


class Hg(Task, metaclass=Tool):
    PREFIX = "hg"

    def __init__(self, os_and_version):
        (os, version) = os_and_version.split('.', 1)
        (version, suffix, _) = version.partition('.py3')
        if suffix:
            python = 'python3'
        else:
            python = 'python2.7'
        env = TaskEnvironment.by_name('{}.build'.format(os))
        kwargs = {}

        if len(version) == 40:
            # Assume it's a sha1
            pretty_version = 'r{}{}'.format(version, suffix)
            artifact_version = '99.0'
            expire = '2 weeks'
        else:
            pretty_version = 'v{}{}'.format(version, suffix)
            artifact_version = version
            expire = '26 weeks'
        desc = 'hg {}'.format(pretty_version)
        if os == 'linux':
            platform_tag = 'linux_x86_64'
            if python == 'python3':
                python_tag = 'cp35'
                abi_tag = 'cp35m'
            else:
                python_tag = 'cp27'
                abi_tag = 'cp27mu'
        else:
            desc = '{} {} {}'.format(desc, env.os, env.cpu)
            if os.startswith('osx'):
                platform_tag = 'macosx_{}_x86_64'.format(
                    env.os_version.replace('.', '_'))
                if python == 'python3':
                    python_tag = 'cp39'
                    abi_tag = 'cp39'
                else:
                    python_tag = 'cp27'
                    abi_tag = 'cp27m'
                kwargs.setdefault('env', {}).setdefault(
                    'MACOSX_DEPLOYMENT_TARGET', env.os_version)
            else:
                if python == 'python3':
                    platform_tag = 'mingw_x86_64'
                    python_tag = 'cp39'
                    abi_tag = 'cp39'
                else:
                    platform_tag = 'mingw'
                    python_tag = 'cp27'
                    abi_tag = 'cp27m'

        artifact = 'mercurial-{{}}-{}-{}-{}.whl'.format(
            python_tag,
            abi_tag,
            platform_tag,
        )

        pre_command = []
        if len(version) == 40:
            pre_command.extend(
                self.install('{}.{}'.format(os, MERCURIAL_VERSION)))
            pre_command.extend([
                'hg clone https://www.mercurial-scm.org/repo/hg'
                ' -r {} mercurial-{}'.format(version, version),
                'rm -rf mercurial-{}/.hg'.format(version),
                'echo tag: {} > mercurial-{}/.hg_archival.txt'
                .format(artifact_version, version),
            ])
        # 2.6.2 is the first version available on pypi
        elif parse_version('2.6.2') <= parse_version(version):
            # Always download with python2.7 because pip download does more
            # than download, and one of the things it does, namely requirements
            # validation, breaks on Windows with python3 < 3.7 (because
            # mercurial declares it's not compatible with those).
            pre_command.append(
                'python2.7 -m pip download --no-binary mercurial --no-deps'
                ' --progress-bar off mercurial=={}'.format(version))
        else:
            url = 'https://mercurial-scm.org/release/mercurial-{}.tar.gz'
            pre_command.append(
                'curl -sLO {}'.format(url.format(version)))

        if len(version) != 40:
            pre_command.append(
                'tar -zxf mercurial-{}.tar.gz'.format(version))

<<<<<<< HEAD
        h = hashlib.sha1(env.hexdigest.encode())
        h.update(artifact.encode())
        h.update(b'v2' if os.startswith('mingw') else b'v1')
=======
        if os.startswith('mingw'):
            # Trick setup.py into not doing a python3 version check. Also
            # work around https://bz.mercurial-scm.org/show_bug.cgi?id=6654
            pre_command.append(
                'sed -i "s/if issetuptools/if False/;'
                's/, output_dir=self.build_temp/, output_dir=self.build_temp'
                ', extra_postargs=[$EXTRA_FLAGS]/;'
                '" mercurial-{}/setup.py'
                .format(version))
            if python == 'python3':
                kwargs.setdefault('env', {}).setdefault(
                    'EXTRA_FLAGS', '"-municode"')
            pre_command.append(
                'sed -i "s/ifdef __GNUC__/if 0/"'
                ' mercurial-{}/mercurial/exewrapper.c'
                .format(version))

        h = hashlib.sha1(env.hexdigest.encode())
        h.update(artifact.encode())
        h.update(b'v4' if os.startswith('mingw') else b'v1')
>>>>>>> 0550d3d2

        Task.__init__(
            self,
            task_env=env,
            description=desc,
            index='{}.hg.{}'.format(h.hexdigest(), pretty_version),
            expireIn=expire,
            command=pre_command + [
                # pyproject.toml enables PEP 517, which can't be disabled.
                # pip wheel doesn't accept --build-option when PEP 517 is
                # enabled. --build-option is necessary on msys2 because
                # of problems with the bdist-dir otherwise.
                'rm -f mercurial-{}/pyproject.toml'.format(version),
                '{} -m pip wheel -v --build-option -b --build-option'
                ' $PWD/wheel -w $ARTIFACTS ./mercurial-{}'.format(
                    python,
                    version),
            ],
            artifact=artifact.format(artifact_version),
            **kwargs
        )

    @classmethod
    def install(cls, name):
        hg = cls.by_name(name)
        if name.endswith('.py3'):
            python = 'python3'
        else:
            python = 'python2.7'
        filename = os.path.basename(hg.artifacts[0])
        return [
            'curl -L {{{}.artifact}} -o {}'.format(hg, filename),
            '{} -m pip install {}'.format(python, filename)
        ]


def install_rust(version='1.57.0', target='x86_64-unknown-linux-gnu'):
    rustup_opts = '-y --default-toolchain none'
    cargo_dir = '$HOME/.cargo/bin/'
    rustup = cargo_dir + 'rustup'
    if 'windows' in target:
        cpu, _, __ = target.partition('-')
        rust_install = [
            'curl -o rustup-init.exe https://win.rustup.rs/{cpu}',
            './rustup-init.exe {rustup_opts}',
            '{rustup} set default-host {target}',
        ]
    else:
        rust_install = [
            'curl -o rustup.sh https://sh.rustup.rs',
            'sh rustup.sh {rustup_opts}',
        ]
    rust_install += [
        '{rustup} install {version} --profile minimal',
        '{rustup} default {version}',
        'PATH={cargo_dir}:$PATH',
        '{rustup} target add {target}',
    ]
    if 'windows' in target:
        rust_install += [
            '{rustup} component remove rust-mingw',
        ]
    l = locals()
    return [r.format(**l) for r in rust_install]


class Build(Task, metaclass=Tool):
    PREFIX = 'build'

    def __init__(self, os_and_variant):
        os, variant = (os_and_variant.split('.', 1) + [''])[:2]
        if os.startswith('osx'):
            os = 'osx'
        env = TaskEnvironment.by_name(
            '{}.build'.format(os.replace('arm64-linux', 'linux')))

        artifact = 'git-cinnabar'
        if os.startswith('mingw'):
            artifact += '.exe'
        artifacts = [artifact]

        def prefix(p, s):
            return p + s if s else s

        hash = None
        head = None
        desc_variant = variant
        extra_commands = []
        environ = {}
        cargo_flags = ['-vv', '--release']
        cargo_features = []
        rust_version = None
        if variant == 'asan':
            if os.startswith('osx'):
                opt = '-O2'
            else:
                opt = '-Og'
            environ['TARGET_CFLAGS'] = ' '.join([
                opt,
                '-g',
                '-fsanitize=address',
                '-fno-omit-frame-pointer',
                '-fPIC',
            ])
            environ['RUSTFLAGS'] = ' '.join([
                '-Zsanitizer=address',
                '-Copt-level=1',
                '-Cforce-frame-pointers=yes',
            ])
        elif variant == 'coverage':
            environ['TARGET_CFLAGS'] = ' '.join([
                '-coverage',
                '-fPIC',
            ])
            artifacts += ['coverage.zip']
            extra_commands = [
                '(cd repo && zip $ARTIFACTS/coverage.zip'
                ' $(find . -name "*.gcno" -not -name "build_script*"))',
            ]
            environ['RUSTFLAGS'] = ' '.join([
                '-Zprofile',
                '-Ccodegen-units=1',
                '-Cinline-threshold=0',
            ])
            # Build without --release
            cargo_flags.remove('--release')
            environ['CARGO_INCREMENTAL'] = '0'
        elif variant.startswith('old:'):
            head = variant[4:]
            hash = build_commit(head)
            variant = ''
        elif variant.startswith('rust-'):
            rust_version = variant[5:]
        elif variant:
            raise Exception('Unknown variant: {}'.format(variant))

        if os in ('linux', 'arm64-linux'):
            environ['CC'] = 'clang-12'
            cargo_features.append('curl-compat')

        if os.startswith('mingw'):
            cpu = msys.msys_cpu(env.cpu)
            rust_target = "{}-pc-windows-gnu".format(cpu)
            # Statically link libcurl on Windows.
            # This leaves it to curl-sys build scripts to deal with building
            # libcurl, instead of us.
            cargo_features.extend([
                'curl-sys/ssl',
                'curl-sys/static-curl',
                'curl-sys/static-ssl',
            ])
        elif os.startswith('osx'):
            rust_target = 'x86_64-apple-darwin'
        elif os.startswith('arm64-osx'):
            rust_target = 'aarch64-apple-darwin'
        elif os == 'linux':
            rust_target = 'x86_64-unknown-linux-gnu'
        elif os == 'arm64-linux':
            rust_target = 'aarch64-unknown-linux-gnu'
            environ['PKG_CONFIG_aarch64_unknown_linux_gnu'] = \
                '/usr/bin/aarch64-linux-gnu-pkg-config'
            environ['CARGO_TARGET_AARCH64_UNKNOWN_LINUX_GNU_LINKER'] = \
                environ['CC']
            environ['CARGO_TARGET_AARCH64_UNKNOWN_LINUX_GNU_RUSTFLAGS'] = \
                '-C link-arg=--target=aarch64-unknown-linux-gnu'
        if variant in ('coverage', 'asan'):
            rust_install = install_rust('nightly-2021-10-18', rust_target)
        elif rust_version:
            rust_install = install_rust(rust_version, target=rust_target)
        else:
            rust_install = install_rust(target=rust_target)
        cargo_flags.extend(['--target', rust_target])
        if cargo_features:
            cargo_flags.extend(['--features', ','.join(cargo_features)])

        hash = hash or build_commit()

        if os.startswith('osx'):
            environ.setdefault(
                'MACOSX_DEPLOYMENT_TARGET', '10.7')

        cpu = 'arm64' if os == 'arm64-linux' else env.cpu
        Task.__init__(
            self,
            task_env=env,
            description='build {} {}{}'.format(
                env.os, cpu, prefix(' ', desc_variant)),
            index='build.{}.{}.{}{}'.format(
                hash, env.os, cpu, prefix('.', variant)),
            expireIn='26 weeks',
            command=Task.checkout(commit=head) + rust_install + [
                '(cd repo ; cargo build {})'.format(' '.join(cargo_flags)),
                'mv repo/target/{}/{}/{} $ARTIFACTS/'.format(
                    rust_target,
                    'release' if '--release' in cargo_flags else 'debug',
                    artifact),
            ] + extra_commands,
            artifacts=artifacts,
            env=environ,
        )

    @classmethod
    def install(cls, name):
        build = cls.by_name(name)
        filename = os.path.basename(build.artifacts[0])
        return [
            'curl --compressed -o repo/{} -L {{{}.artifacts[0]}}'.format(
                filename, build),
            'chmod +x repo/{}'.format(filename),
            'ln -s $PWD/repo/{} $PWD/repo/git-remote-hg'.format(filename),
        ]<|MERGE_RESOLUTION|>--- conflicted
+++ resolved
@@ -218,18 +218,11 @@
             pre_command.append(
                 'tar -zxf mercurial-{}.tar.gz'.format(version))
 
-<<<<<<< HEAD
-        h = hashlib.sha1(env.hexdigest.encode())
-        h.update(artifact.encode())
-        h.update(b'v2' if os.startswith('mingw') else b'v1')
-=======
         if os.startswith('mingw'):
-            # Trick setup.py into not doing a python3 version check. Also
-            # work around https://bz.mercurial-scm.org/show_bug.cgi?id=6654
+            # Work around https://bz.mercurial-scm.org/show_bug.cgi?id=6654
             pre_command.append(
-                'sed -i "s/if issetuptools/if False/;'
-                's/, output_dir=self.build_temp/, output_dir=self.build_temp'
-                ', extra_postargs=[$EXTRA_FLAGS]/;'
+                'sed -i "s/, output_dir=self.build_temp/'
+                ', output_dir=self.build_temp, extra_postargs=[$EXTRA_FLAGS]/;'
                 '" mercurial-{}/setup.py'
                 .format(version))
             if python == 'python3':
@@ -243,7 +236,6 @@
         h = hashlib.sha1(env.hexdigest.encode())
         h.update(artifact.encode())
         h.update(b'v4' if os.startswith('mingw') else b'v1')
->>>>>>> 0550d3d2
 
         Task.__init__(
             self,
